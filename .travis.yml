--- conflicted
+++ resolved
@@ -6,12 +6,8 @@
     - ENV=conda
     - MINIMAL_ENV=false
     - DEPS="numpy ipython scipy matplotlib traits natsort requests tqdm sympy dill h5py python-dateutil ipyparallel dask scikit-image pint numexpr statsmodels sparse imageio pyyaml PTable tifffile"
-<<<<<<< HEAD
     - DEPS_OPTIONAL="scikit-learn mrcz numba cython pyUSID"
-=======
-    - DEPS_OPTIONAL="scikit-learn mrcz numba cython"
     - DEPS_DOC="sphinx sphinx_rtd_theme"
->>>>>>> 1b32a1bb
     - TEST_DEPS="pytest pytest-cov pytest-mpl wheel"
     - MPLBACKEND="agg"
     - TEST_ARG_OPT="--mpl"
