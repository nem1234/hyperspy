--- conflicted
+++ resolved
@@ -28,11 +28,7 @@
   - conda create -n testenv --yes python=$TRAVIS_PYTHON_VERSION $DEPS
   - source activate testenv
   - conda install pip
-<<<<<<< HEAD
-  - pip install coverage coveralls tqdm
-=======
-  - pip install coverage coveralls traits traitsui request
->>>>>>> ea59b223
+  - pip install coverage coveralls traits traitsui request tqdm
   - python setup.py install
 
 script: python continuous_integration/nosetest.py --with-coverage hyperspy
