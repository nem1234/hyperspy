# -*- coding: utf-8 -*-
# Copyright 2007-2011 The HyperSpy developers
#
# This file is part of  HyperSpy.
#
#  HyperSpy is free software: you can redistribute it and/or modify
# it under the terms of the GNU General Public License as published by
# the Free Software Foundation, either version 3 of the License, or
# (at your option) any later version.
#
#  HyperSpy is distributed in the hope that it will be useful,
# but WITHOUT ANY WARRANTY; without even the implied warranty of
# MERCHANTABILITY or FITNESS FOR A PARTICULAR PURPOSE.  See the
# GNU General Public License for more details.
#
# You should have received a copy of the GNU General Public License
# along with  HyperSpy.  If not, see <http://www.gnu.org/licenses/>.

from __future__ import print_function

import sys

v = sys.version_info
if v[0] != 3:
    error = "ERROR: From version 0.8.4 HyperSpy requires Python 3. " \
            "For Python 2.7 install Hyperspy 0.8.3 e.g. " \
            "$ pip install --upgrade hyperspy==0.8.3"
    print(error, file=sys.stderr)
    sys.exit(1)

<<<<<<< HEAD
from setuptools import setup, Extension, Command

import warnings

=======
from distutils.core import setup
import distutils.dir_util
>>>>>>> e060c6a3
import os
import subprocess
import fileinput

import re

setup_path = os.path.dirname(__file__)

import hyperspy.Release as Release

install_req = ['scipy',
               'ipython>=2.0',
               'matplotlib>=1.2',
               'numpy>=1.10',
               'traits>=4.5.0',
               'traitsui>=5.0',
               'natsort',
               'requests',
               'setuptools',
               'tqdm',
               'sympy',
               'dill',
               'h5py']


def update_version(version):
    release_path = "hyperspy/Release.py"
    lines = []
    with open(release_path, "r") as f:
        for line in f:
            if line.startswith("version = "):
                line = "version = \"%s\"\n" % version
            lines.append(line)
    with open(release_path, "w") as f:
        f.writelines(lines)


# Extensions. Add your extension here:
raw_extensions = [Extension("hyperspy.tests.misc.cython.test_cython_integration",
                        ['hyperspy/tests/misc/cython/test_cython_integration.pyx']),
                 ]

cleanup_list = []
for leftover in raw_extensions:
    path, ext = os.path.splitext(leftover.sources[0])
    if ext in ('.pyx', '.py'):
        cleanup_list.append(os.path.join(setup_path, path + '.c*'))
        if os.name == 'nt':
            cleanup_list.append(os.path.join(setup_path, path + '.cpython-*.pyd'))
        else:
            cleanup_list.append(os.path.join(setup_path, path + '.cpython-*.so'))


def count_c_extensions(extensions):
    c_num = 0
    for extension in extensions:
        # if first source file with extension *.c or *.cpp exists
        # it is cythonised or pure c/c++ extension:
        sfile = extension.sources[0]
        path, ext = os.path.splitext(sfile)
        if os.path.exists(path + '.c') or os.path.exists(path + '.cpp'):
            c_num += 1
    return c_num


def cythonize_extensions(extensions):
    try:
        from Cython.Build import cythonize
        return cythonize(extensions)
    except ImportError:
        warnings.warn("""WARNING: cython required to generate fast c code is not found on this system.
Only slow pure python alternative functions will be available.
To use fast implementation of some functions writen in cython either:
a) install cython and re-run the installation,
b) try alternative source distribution containing cythonized C versions of fast code,
c) use binary distribution (i.e. wheels, egg).""")
        return []


def no_cythonize(extensions):
    for extension in extensions:
        sources = []
        for sfile in extension.sources:
            path, ext = os.path.splitext(sfile)
            if ext in ('.pyx', '.py'):
                if extension.language == 'c++':
                    ext = '.cpp'
                else:
                    ext = '.c'
                sfile = path + ext
            sources.append(sfile)
        extension.sources[:] = sources
    return extensions


# to cythonize, or not to cythonize... :
if len(raw_extensions) > count_c_extensions(raw_extensions):
    extensions = cythonize_extensions(raw_extensions)
else:
    extensions = no_cythonize(raw_extensions)


# HOOKS ######
post_checout_hook_file = os.path.join(setup_path,
                                      '.git/hooks/post-checkout')

def find_post_checkout_cleanup_line():
    """find the line index in the git post-checkout hooks"""
    with open(post_checout_hook_file, 'r') as pchook:
        hook_lines = pchook.readlines()
        for i in range(1, len(hook_lines), 1):
            if re.search(r'^rm hyperspy/*', hook_lines[i]) is not None and \
              (re.search(r'python.*?build_ext --inplace', hook_lines[i+1]) is not None):
                return i

# generate some git hook to clean up and re-build_ext --inplace
# after changing branches:
if os.path.exists('.git') and (not os.path.exists('.hook_ignore')):
    recythonize_str = ' '.join([sys.executable,
                                os.path.join(setup_path, 'setup.py'),
                                'clean --all build_ext --inplace \n'])
    if (not os.path.exists(post_checout_hook_file)):
        with open(post_checout_hook_file, 'w') as pchook:
            pchook.write('#!/bin/sh\n')
            pchook.write('rm ' + ' '.join([i for i in cleanup_list]) + '\n')
            pchook.write(recythonize_str)
        hook_mode = 0o777  # make it executable
        os.chmod(post_checout_hook_file, hook_mode)
    else:
        with open(post_checout_hook_file, 'r') as pchook:
            hook_lines = pchook.readlines()
        if re.search(r'#!/bin/.*?sh', hook_lines[0]) is not None:
            line_n = find_post_checkout_cleanup_line()
            if line_n is not None:
                hook_lines[line_n] = 'rm ' + ' '.join([i for i in cleanup_list]) + '\n'
            else:
                hook_lines.append('\nrm ' + ' '.join([i for i in cleanup_list]) + '\n')
                hook_lines.append(recythonize_str)
            with open(post_checout_hook_file, 'w') as pchook:
                pchook.writelines(hook_lines)


class Recythonize(Command):
    """cythonize all extensions"""
    description = "(re-)cythonize all changed cython extensions"

    user_options = []

    def initialize_options(self):
        """init options"""
        pass

    def finalize_options(self):
        """finalize options"""
        pass

    def run(self):
        # if there is no cython it is supposed to fail:
        from Cython.Build import cythonize
        global raw_extensions
        global extensions
        cythonize(extensions)


class update_version_when_dev:

    def __enter__(self):
        self.release_version = Release.version

        # Get the hash from the git repository if available
        self.restore_version = False
        git_master_path = ".git/refs/heads/master"
        if "+dev" in self.release_version and \
                os.path.isfile(git_master_path):
            p = subprocess.Popen(["git", "describe",
                                  "--tags", "--dirty", "--always"],
                                 stdout=subprocess.PIPE)
            stdout = p.communicate()[0]
            if p.returncode != 0:
                # Git is not available, we keep the version as is
                self.restore_version = False
            else:
                gd = stdout[1:].strip().decode()
                # Remove the tag
                gd = gd[gd.index("-") + 1:]
                self.version = self.release_version.replace("+dev", "-git-")
                self.version += gd
                update_version(self.version)
                self.restore_version = True
        else:
            self.version = self.release_version
        return self.version

    def __exit__(self, type, value, traceback):
        if self.restore_version is True:
            update_version(self.release_version)


with update_version_when_dev() as version:
    setup(
        name="hyperspy",
        package_dir={'hyperspy': 'hyperspy'},
        version=version,
        ext_modules=extensions,
        packages=['hyperspy',
                  'hyperspy.datasets',
                  'hyperspy._components',
                  'hyperspy.datasets',
                  'hyperspy.io_plugins',
                  'hyperspy.docstrings',
                  'hyperspy.drawing',
                  'hyperspy.drawing._markers',
                  'hyperspy.drawing._widgets',
                  'hyperspy.learn',
                  'hyperspy._signals',
                  'hyperspy.gui',
                  'hyperspy.utils',
                  'hyperspy.tests',
                  'hyperspy.tests.axes',
                  'hyperspy.tests.component',
                  'hyperspy.tests.datasets',
                  'hyperspy.tests.drawing',
                  'hyperspy.tests.io',
                  'hyperspy.tests.model',
                  'hyperspy.tests.mva',
                  'hyperspy.tests.signal',
                  'hyperspy.tests.utils',
                  'hyperspy.tests.misc',
                  'hyperspy.models',
                  'hyperspy.misc',
                  'hyperspy.misc.eels',
                  'hyperspy.misc.eds',
                  'hyperspy.misc.io',
                  'hyperspy.misc.machine_learning',
                  'hyperspy.external',
                  'hyperspy.external.mpfit',
                  'hyperspy.external.astroML',
                  ],
        install_requires=install_req,
        setup_requires=[
            'setuptools'
        ],
        package_data={
            'hyperspy':
            [
                'misc/eds/example_signals/*.hdf5',
                'tests/io/blockfile_data/*.blo',
                'tests/io/dens_data/*.dens',
                'tests/io/dm_stackbuilder_plugin/test_stackbuilder_imagestack.dm3',
                'tests/io/dm3_1D_data/*.dm3',
                'tests/io/dm3_2D_data/*.dm3',
                'tests/io/dm3_3D_data/*.dm3',
                'tests/io/dm4_1D_data/*.dm4',
                'tests/io/dm4_2D_data/*.dm4',
                'tests/io/dm4_3D_data/*.dm4',
                'tests/io/FEI_new/*.emi',
                'tests/io/FEI_new/*.ser',
                'tests/io/FEI_new/*.npy',
                'tests/io/FEI_old/*.emi',
                'tests/io/FEI_old/*.ser',
                'tests/io/FEI_old/*.npy',
                'tests/io/msa_files/*.msa',
                'tests/io/hdf5_files/*.hdf5',
                'tests/io/tiff_files/*.tif',
                'tests/io/npy_files/*.npy',
                'tests/io/unf_files/*.unf',
                'tests/drawing/*.ipynb',
                'tests/signal/test_find_peaks1D_ohaver/test_find_peaks1D_ohaver.hdf5',
            ],
        },
        author=Release.authors['all'][0],
        author_email=Release.authors['all'][1],
        maintainer='Francisco de la Peña',
        maintainer_email='fjd29@cam.ac.uk',
        description=Release.description,
        long_description=open('README.rst').read(),
        license=Release.license,
        platforms=Release.platforms,
        url=Release.url,
        keywords=Release.keywords,
        cmdclass={
        'recythonize': Recythonize,
        },
        classifiers=[
            "Programming Language :: Python :: 3",
            "Development Status :: 4 - Beta",
            "Environment :: Console",
            "Intended Audience :: Science/Research",
            "License :: OSI Approved :: GNU General Public License v3 (GPLv3)",
            "Natural Language :: English",
            "Operating System :: OS Independent",
            "Topic :: Scientific/Engineering",
            "Topic :: Scientific/Engineering :: Physics",
        ],
    )<|MERGE_RESOLUTION|>--- conflicted
+++ resolved
@@ -28,15 +28,10 @@
     print(error, file=sys.stderr)
     sys.exit(1)
 
-<<<<<<< HEAD
 from setuptools import setup, Extension, Command
 
 import warnings
 
-=======
-from distutils.core import setup
-import distutils.dir_util
->>>>>>> e060c6a3
 import os
 import subprocess
 import fileinput
