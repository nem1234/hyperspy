# -*- coding: utf-8 -*-
# Copyright 2007-2011 The HyperSpy developers
#
# This file is part of  HyperSpy.
#
#  HyperSpy is free software: you can redistribute it and/or modify
# it under the terms of the GNU General Public License as published by
# the Free Software Foundation, either version 3 of the License, or
# (at your option) any later version.
#
#  HyperSpy is distributed in the hope that it will be useful,
# but WITHOUT ANY WARRANTY; without even the implied warranty of
# MERCHANTABILITY or FITNESS FOR A PARTICULAR PURPOSE.  See the
# GNU General Public License for more details.
#
# You should have received a copy of the GNU General Public License
# along with  HyperSpy.  If not, see <http://www.gnu.org/licenses/>.
from __future__ import division
import itertools

import numpy as np
import warnings
from matplotlib import pyplot as plt

from hyperspy import utils
from hyperspy._signals.spectrum import Spectrum
from hyperspy.misc.elements import elements as elements_db
from hyperspy.misc.eds import utils as utils_eds
from hyperspy.misc.utils import isiterable
from hyperspy.utils import markers


class EDSSpectrum(Spectrum):
    _signal_type = "EDS"

    def __init__(self, *args, **kwards):
        Spectrum.__init__(self, *args, **kwards)
        if self.metadata.Signal.signal_type == 'EDS':
            print('The microscope type is not set. Use '
                  'set_signal_type(\'EDS_TEM\')  '
                  'or set_signal_type(\'EDS_SEM\')')
        self.metadata.Signal.binned = True
        self._xray_markers = {}

    def _get_line_energy(self, Xray_line, FWHM_MnKa=None):
        """
        Get the line energy and the energy resolution of a Xray line.

        The return values are in the same units than the signal axis

        Parameters
        ----------
        Xray_line : strings
            Valid element X-ray lines e.g. Fe_Kb
        FWHM_MnKa: {None, float, 'auto'}
            The energy resolution of the detector in eV
            if 'auto', used the one in
            'self.metadata.Acquisition_instrument.SEM.Detector.EDS.energy_resolution_MnKa'

        Returns
        -------
        float: the line energy, if FWHM_MnKa is None
        (float,float): the line energy and the energy resolution, if FWHM_MnKa
        is not None
        """

        units_name = self.axes_manager.signal_axes[0].units

        if FWHM_MnKa == 'auto':
            if self.metadata.Signal.signal_type == 'EDS_SEM':
                FWHM_MnKa = self.metadata.Acquisition_instrument.SEM.\
                    Detector.EDS.energy_resolution_MnKa
            elif self.metadata.Signal.signal_type == 'EDS_TEM':
                FWHM_MnKa = self.metadata.Acquisition_instrument.TEM.\
                    Detector.EDS.energy_resolution_MnKa
            else:
                raise NotImplementedError(
                    "This method only works for EDS_TEM or EDS_SEM signals. "
                    "You can use `set_signal_type(\"EDS_TEM\")` or"
                    "`set_signal_type(\"EDS_SEM\")` to convert to one of these"
                    "signal types.")
        line_energy = utils_eds._get_energy_xray_line(Xray_line)
        if units_name == 'eV':
            line_energy *= 1000
            if FWHM_MnKa is not None:
                line_FWHM = utils_eds.get_FWHM_at_Energy(
                    FWHM_MnKa, line_energy / 1000) * 1000
        elif units_name == 'keV':
            if FWHM_MnKa is not None:
                line_FWHM = utils_eds.get_FWHM_at_Energy(FWHM_MnKa,
                                                         line_energy)
        else:
            raise ValueError(
                "%s is not a valid units for the energy axis. "
                "Only `eV` and `keV` are supported. "
                "If `s` is the variable containing this EDS spectrum:\n "
                ">>> s.axes_manager.signal_axes[0].units = \'keV\' \n"
                % (units_name))
        if FWHM_MnKa is None:
            return line_energy
        else:
            return line_energy, line_FWHM

    def _get_beam_energy(self):
        """
        Get the beam energy.

        The return value is in the same units than the signal axis
        """

        if "Acquisition_instrument.SEM.beam_energy" in self.metadata:
            beam_energy = self.metadata.Acquisition_instrument.SEM.beam_energy
        elif "Acquisition_instrument.TEM.beam_energy" in self.metadata:
            beam_energy = self.metadata.Acquisition_instrument.TEM.beam_energy
        else:
            raise AttributeError(
                "To use this method the beam energy "
                "`Acquisition_instrument.TEM.beam_energy` or "
                "`Acquisition_instrument.SEM.beam_energy` must be defined in "
                "`metadata`.")

        units_name = self.axes_manager.signal_axes[0].units

        if units_name == 'eV':
            beam_energy = beam_energy * 1000
        return beam_energy

    def _get_xray_lines_in_spectral_range(self, xray_lines):
        """
        Return the lines in the energy range

        Parameters
        ----------
        xray_lines: List of string
            The xray_lines

        Return
        ------
        The list of xray_lines in the energy range
        """
        ax = self.axes_manager.signal_axes[0]
        low_value = ax.low_value
        high_value = ax.high_value
        if self._get_beam_energy() < high_value:
            high_value = self._get_beam_energy()
        xray_lines_in_range = []
        xray_lines_not_in_range = []
        for xray_line in xray_lines:
            line_energy = self._get_line_energy(xray_line)
            if line_energy > low_value and line_energy < high_value:
                xray_lines_in_range.append(xray_line)
            else:
                xray_lines_not_in_range.append(xray_line)
        return xray_lines_in_range, xray_lines_not_in_range

    def sum(self, axis):
        """Sum the data over the given axis.

        Parameters
        ----------
        axis : {int, string}
           The axis can be specified using the index of the axis in
           `axes_manager` or the axis name.

        Returns
        -------
        s : Signal

        See also
        --------
        sum_in_mask, mean

        Examples
        --------
        >>> s = utils.example_signals.EDS_SEM_Spectrum()
        >>> s.sum(0).data
        array(1000279)

        """
        # modify time spend per spectrum
        s = super(EDSSpectrum, self).sum(axis)
        if "Acquisition_instrument.SEM" in s.metadata:
            mp = s.metadata.Acquisition_instrument.SEM
        else:
            mp = s.metadata.Acquisition_instrument.TEM
        if mp.has_item('Detector.EDS.live_time'):
            mp.Detector.EDS.live_time = mp.Detector.EDS.live_time * \
                self.axes_manager.shape[axis]
        return s

    def rebin(self, new_shape):
        """Rebins the data to the new shape

        Parameters
        ----------
        new_shape: tuple of ints
            The new shape must be a divisor of the original shape

        Examples
        --------
        >>> s = utils.example_signals.EDS_SEM_Spectrum()
        >>> print s
        >>> print s.rebin([512])
        <EDSSEMSpectrum, title: EDS SEM Spectrum, dimensions: (|1024)>
        <EDSSEMSpectrum, title: EDS SEM Spectrum, dimensions: (|512)>

        """
        new_shape_in_array = []
        for axis in self.axes_manager._axes:
            new_shape_in_array.append(
                new_shape[axis.index_in_axes_manager])
        factors = (np.array(self.data.shape) /
                   np.array(new_shape_in_array))
        s = super(EDSSpectrum, self).rebin(new_shape)
        # modify time per spectrum
        if "Acquisition_instrument.SEM.Detector.EDS.live_time" in s.metadata:
            for factor in factors:
                s.metadata.Acquisition_instrument.SEM.Detector.EDS.live_time\
                    *= factor
        if "Acquisition_instrument.TEM.Detector.EDS.live_time" in s.metadata:
            for factor in factors:
                s.metadata.Acquisition_instrument.TEM.Detector.EDS.live_time\
                    *= factor
        return s

    def set_elements(self, elements):
        """Erase all elements and set them.

        Parameters
        ----------
        elements : list of strings
            A list of chemical element symbols.

        See also
        --------
        add_elements, set_lines, add_lines

        Examples
        --------
        >>> s = utils.example_signals.EDS_SEM_Spectrum()
        >>> print s.metadata.Sample.elements
        >>> s.set_elements(['Al'])
        >>> print s.metadata.Sample.elements
        ['Al' 'C' 'Cu' 'Mn' 'Zr']
        ['Al']

        """
        # Erase previous elements and X-ray lines
        if "Sample.elements" in self.metadata:
            del self.metadata.Sample.elements
        self.add_elements(elements)

    def add_elements(self, elements):
        """Add elements and the corresponding X-ray lines.

        The list of elements is stored in `metadata.Sample.elements`

        Parameters
        ----------
        elements : list of strings
            The symbol of the elements.

        Examples
        --------
        >>> s = utils.example_signals.EDS_SEM_Spectrum()
        >>> print s.metadata.Sample.elements
        >>> s.add_elements(['Ar'])
        >>> print s.metadata.Sample.elements
        ['Al' 'C' 'Cu' 'Mn' 'Zr']
        ['Al', 'Ar', 'C', 'Cu', 'Mn', 'Zr']

        See also
        --------
        set_elements, add_lines, set_lines

        """
        if not isiterable(elements) or isinstance(elements, basestring):
            raise ValueError(
                "Input must be in the form of a list. For example, "
                "if `s` is the variable containing this EDS spectrum:\n "
                ">>> s.add_elements(('C',))\n"
                "See the docstring for more information.")
        if "Sample.elements" in self.metadata:
            elements_ = set(self.metadata.Sample.elements)
        else:
            elements_ = set()
        for element in elements:
            if element in elements_db:
                elements_.add(element)
            else:
                raise ValueError(
                    "%s is not a valid chemical element symbol." % element)

        if not hasattr(self.metadata, 'Sample'):
            self.metadata.add_node('Sample')

        self.metadata.Sample.elements = sorted(list(elements_))

<<<<<<< HEAD
=======
    def _parse_only_lines(self, only_lines):
        if hasattr(only_lines, '__iter__'):
            if isinstance(only_lines[0], basestring) is False:
                return only_lines
        elif isinstance(only_lines, basestring) is False:
            return only_lines
        only_lines = list(only_lines)
        for only_line in only_lines:
            if only_line == 'a':
                only_lines.extend(['Ka', 'La', 'Ma'])
            elif only_line == 'b':
                only_lines.extend(['Kb', 'Lb1', 'Mb'])
        return only_lines

>>>>>>> f7a57d89
    def set_lines(self,
                  lines,
                  only_one=True,
                  only_lines=('a')):
        """Erase all Xrays lines and set them.

        See add_lines for details.

        Parameters
        ----------
        lines : list of strings
            A list of valid element X-ray lines to add e.g. Fe_Kb.
            Additionally, if `metadata.Sample.elements` is
            defined, add the lines of those elements that where not
            given in this list.
        only_one: bool
            If False, add all the lines of each element in
            `metadata.Sample.elements` that has not line
            defined in lines. If True (default),
            only add the line at the highest energy
            above an overvoltage of 2 (< beam energy / 2).
        only_lines : {None, list of strings}
            If not None, only the given lines will be added.

        Examples
        --------
        >>> s = utils.example_signals.EDS_SEM_Spectrum()
        >>> s.add_lines()
        >>> print s.metadata.Sample.xray_lines
        >>> s.set_lines(['Cu_Ka'])
        >>> print s.metadata.Sample.xray_lines
        ['Al_Ka', 'C_Ka', 'Cu_La', 'Mn_La', 'Zr_La']
        ['Al_Ka', 'C_Ka', 'Cu_Ka', 'Mn_La', 'Zr_La']

        See also
        --------
        add_lines, add_elements, set_elements

        """
        only_lines = utils_eds._parse_only_lines(only_lines)
        if "Sample.xray_lines" in self.metadata:
            del self.metadata.Sample.xray_lines
        self.add_lines(lines=lines,
                       only_one=only_one,
                       only_lines=only_lines)

    def add_lines(self,
                  lines=(),
                  only_one=True,
                  only_lines=("a")):
        """Add X-rays lines to the internal list.

        Although most functions do not require an internal list of
        X-ray lines because they can be calculated from the internal
        list of elements, ocassionally it might be useful to customize the
        X-ray lines to be use by all functions by default using this method.
        The list of X-ray lines is stored in
        `metadata.Sample.xray_lines`

        Parameters
        ----------
        lines : list of strings
            A list of valid element X-ray lines to add e.g. Fe_Kb.
            Additionally, if `metadata.Sample.elements` is
            defined, add the lines of those elements that where not
            given in this list. If the list is empty (default), and
            `metadata.Sample.elements` is
            defined, add the lines of all those elements.
        only_one: bool
            If False, add all the lines of each element in
            `metadata.Sample.elements` that has not line
            defined in lines. If True (default),
            only add the line at the highest energy
            above an overvoltage of 2 (< beam energy / 2).
        only_lines : {None, list of strings}
            If not None, only the given lines will be added.

        Examples
        --------
        >>> s = utils.example_signals.EDS_SEM_Spectrum()
        >>> s.add_lines()
        >>> print s.metadata.Sample.xray_lines
        ['Al_Ka', 'C_Ka', 'Cu_La', 'Mn_La', 'Zr_La']

        >>> s = utils.example_signals.EDS_SEM_Spectrum()
        >>> s.set_microscope_parameters(beam_energy=30)
        >>> s.add_lines()
        >>> print s.metadata.Sample.xray_lines
        ['Al_Ka', 'C_Ka', 'Cu_Ka', 'Mn_Ka', 'Zr_La']

        >>> s = utils.example_signals.EDS_SEM_Spectrum()
        >>> s.add_lines()
        >>> print s.metadata.Sample.xray_lines
        >>> s.add_lines(['Cu_Ka'])
        >>> print s.metadata.Sample.xray_lines
        ['Al_Ka', 'C_Ka', 'Cu_La', 'Mn_La', 'Zr_La']
        ['Al_Ka', 'C_Ka', 'Cu_Ka', 'Cu_La', 'Mn_La', 'Zr_La']

        See also
        --------
        set_lines, add_elements, set_elements

        """
        only_lines = utils_eds.utils_eds._parse_only_lines(only_lines)
        if "Sample.xray_lines" in self.metadata:
            xray_lines = set(self.metadata.Sample.xray_lines)
        else:
            xray_lines = set()
        # Define the elements which Xray lines has been customized
        # So that we don't attempt to add new lines automatically
        elements = set()
        for line in xray_lines:
            elements.add(line.split("_")[0])
        for line in lines:
            try:
                element, subshell = line.split("_")
            except ValueError:
                raise ValueError(
                    "Invalid line symbol. "
                    "Please provide a valid line symbol e.g. Fe_Ka")
            if element in elements_db:
                elements.add(element)
                if subshell in elements_db[element]['Atomic_properties'
                                                    ]['Xray_lines']:
                    lines_len = len(xray_lines)
                    xray_lines.add(line)
                    if lines_len != len(xray_lines):
                        print("%s line added," % line)
                    else:
                        print("%s line already in." % line)
                else:
                    raise ValueError(
                        "%s is not a valid line of %s." % (line, element))
            else:
                raise ValueError(
                    "%s is not a valid symbol of an element." % element)
        xray_not_here = self._get_xray_lines_in_spectral_range(xray_lines)[1]
        for xray in xray_not_here:
            warnings.warn("%s is not in the data energy range." % (xray))
        if "Sample.elements" in self.metadata:
            extra_elements = (set(self.metadata.Sample.elements) -
                              elements)
            if extra_elements:
                new_lines = self._get_lines_from_elements(
                    extra_elements,
                    only_one=only_one,
                    only_lines=only_lines)
                if new_lines:
                    self.add_lines(list(new_lines) + list(lines))
        self.add_elements(elements)
        if not hasattr(self.metadata, 'Sample'):
            self.metadata.add_node('Sample')
        if "Sample.xray_lines" in self.metadata:
            xray_lines = xray_lines.union(
                self.metadata.Sample.xray_lines)
        self.metadata.Sample.xray_lines = sorted(list(xray_lines))

    def _get_lines_from_elements(self,
                                 elements,
                                 only_one=False,
                                 only_lines=("a")):
        """Returns the X-ray lines of the given elements in spectral range
        of the data.

        Parameters
        ----------
        elements : list of strings
            A list containing the symbol of the chemical elements.
        only_one : bool
            If False, add all the lines of each element in the data spectral
            range. If True only add the line at the highest energy
            above an overvoltage of 2 (< beam energy / 2).
        only_lines : {None, list of strings}
            If not None, only the given lines will be returned.

        Returns
        -------
        list of X-ray lines alphabetically sorted

        """

        only_lines = utils_eds._parse_only_lines(only_lines)
        beam_energy = self._get_beam_energy()
        lines = []
        for element in elements:
            # Possible line (existing and excited by electron)
            element_lines = []
            for subshell in elements_db[element]['Atomic_properties'
                                                 ]['Xray_lines'].keys():
                if only_lines and subshell not in only_lines:
                    continue
                element_lines.append(element + "_" + subshell)
            element_lines = self._get_xray_lines_in_spectral_range(
                element_lines)[0]
            if only_one and element_lines:
                # Choose the best line
                select_this = -1
                element_lines.sort()
                for i, line in enumerate(element_lines):
                    if (self._get_line_energy(line) < beam_energy / 2):
                        select_this = i
                        break
                element_lines = [element_lines[select_this], ]

            if not element_lines:
                print(("There is not X-ray line for element %s " % element) +
                      "in the data spectral range")
            else:
                lines.extend(element_lines)
        lines.sort()
        return lines

    def get_lines_intensity(self,
                            xray_lines=None,
                            integration_windows=2.,
                            background_windows=None,
                            plot_result=False,
                            only_one=True,
                            only_lines=("a"),
                            **kwargs):
        """Return the intensity map of selected Xray lines.

        The intensities, the number of X-ray counts, are computed by
        suming the spectrum over the
        different X-ray lines. The sum window width
        is calculated from the energy resolution of the detector
        as defined in 'energy_resolution_MnKa' of the metadata.
        Backgrounds average in provided windows can be subtracted from the
        intensities.

        Parameters
        ----------
        xray_lines: {None, "best", list of string}
            If None,
            if `metadata.Sample.elements.xray_lines` contains a
            list of lines use those.
            If `metadata.Sample.elements.xray_lines` is undefined
            or empty but `metadata.Sample.elements` is defined,
            use the same syntax as `add_line` to select a subset of lines
            for the operation.
            Alternatively, provide an iterable containing
            a list of valid X-ray lines symbols.
        integration_windows: Float or array
            If float, the width of the integration windows is the
            'integration_windows_width' times the calculated FWHM of the line.
            Else provide an array for which each row corresponds to a X-ray
            line. Each row contains the left and right value of the window.
        background_windows: None or 2D array of float
            If None, no background subtraction. Else, the backgrounds average
            in the windows are subtracted from the return intensities.
            'background_windows' provides the position of the windows in
            energy. Each line corresponds to a X-ray line. In a line, the two
            first values correspond to the limits of the left window and the
            two last values correspond to the limits of the right window.
        plot_result : bool
            If True, plot the calculated line intensities. If the current
            object is a single spectrum it prints the result instead.
        only_one : bool
            If False, use all the lines of each element in the data spectral
            range. If True use only the line at the highest energy
            above an overvoltage of 2 (< beam energy / 2).
        only_lines : {None, list of strings}
            If not None, use only the given lines.
        kwargs
            The extra keyword arguments for plotting. See
            `utils.plot.plot_signals`

        Returns
        -------
        intensities : list
            A list containing the intensities as Signal subclasses.

        Examples
        --------
        >>> s = utils.example_signals.EDS_SEM_Spectrum()
        >>> s.get_lines_intensity(['Mn_Ka'], plot_result=True)
        Mn_La at 0.63316 keV : Intensity = 96700.00

        >>> s = utils.example_signals.EDS_SEM_Spectrum()
        >>> s.plot(['Mn_Ka'], integration_windows=2.1)
        >>> s.get_lines_intensity(['Mn_Ka'],
        >>>                       integration_windows=2.1, plot_result=True)
        Mn_Ka at 5.8987 keV : Intensity = 53597.00

        >>> s = utils.example_signals.EDS_SEM_Spectrum()
        >>> s.set_elements(['Mn'])
        >>> s.set_lines(['Mn_Ka'])
        >>> bw = s.estimate_background_windows()
        >>> s.plot(background_windows=bw)
        >>> s.get_lines_intensity(background_windows=bw, plot_result=True)
        Mn_Ka at 5.8987 keV : Intensity = 46716.00

        See also
        --------
        set_elements, add_elements, estimate_background_windows,
        plot

        """

        only_lines = utils_eds._parse_only_lines(only_lines)
        if xray_lines is None:
            if 'Sample.xray_lines' in self.metadata:
                xray_lines = self.metadata.Sample.xray_lines
            elif 'Sample.elements' in self.metadata:
                xray_lines = self._get_lines_from_elements(
                    self.metadata.Sample.elements,
                    only_one=only_one,
                    only_lines=only_lines)
            else:
                raise ValueError(
                    "Not X-ray line, set them with `add_elements`")
        xray_lines, xray_not_here = self._get_xray_lines_in_spectral_range(
            xray_lines)
        for xray in xray_not_here:
            warnings.warn("%s is not in the data energy range." % (xray) +
                          "You can remove it with" +
                          "s.metadata.Sample.xray_lines.remove('%s')"
                          % (xray))
        if hasattr(integration_windows, '__iter__') is False:
            integration_windows = self.estimate_integration_windows(
                windows_width=integration_windows, xray_lines=xray_lines)
        intensities = []
        ax = self.axes_manager.signal_axes[0]
        # test 1D Spectrum (0D problem)
        # signal_to_index = self.axes_manager.navigation_dimension - 2
        for i, (Xray_line, window) in enumerate(
                zip(xray_lines, integration_windows)):
            line_energy, line_FWHM = self._get_line_energy(Xray_line,
                                                           FWHM_MnKa='auto')
            element, line = utils_eds._get_element_and_line(Xray_line)
            img = self.isig[window[0]:window[1]].integrate1D(-1)
            if background_windows is not None:
                bw = background_windows[i]
                # TODO: test to prevent slicing bug. To be reomved when fixed
                indexes = [float(ax.value2index(de))
                           for de in list(bw) + window]
                if indexes[0] == indexes[1]:
                    bck1 = self.isig[bw[0]]
                else:
                    bck1 = self.isig[bw[0]:bw[1]].integrate1D(-1)
                if indexes[2] == indexes[3]:
                    bck2 = self.isig[bw[2]]
                else:
                    bck2 = self.isig[bw[2]:bw[3]].integrate1D(-1)
                corr_factor = (indexes[5] - indexes[4]) / (
                    (indexes[1] - indexes[0]) + (indexes[3] - indexes[2]))
                img -= (bck1 + bck2) * corr_factor
            img.metadata.General.title = (
                'X-ray line intensity of %s: %s at %.2f %s' %
                (self.metadata.General.title,
                 Xray_line,
                 line_energy,
                 self.axes_manager.signal_axes[0].units,
                 ))
            if img.axes_manager.navigation_dimension >= 2:
                img = img.as_image([0, 1])
            elif img.axes_manager.navigation_dimension == 1:
                img.axes_manager.set_signal_dimension(1)
            if plot_result and img.axes_manager.signal_dimension == 0:
                print("%s at %s %s : Intensity = %.2f"
                      % (Xray_line,
                         line_energy,
                         ax.units,
                         img.data))
            img.metadata.set_item("Sample.elements", ([element]))
            img.metadata.set_item("Sample.xray_lines", ([Xray_line]))
            intensities.append(img)
        if plot_result and img.axes_manager.signal_dimension != 0:
            utils.plot.plot_signals(intensities, **kwargs)
        return intensities

    def get_take_off_angle(self):
        """Calculate the take-off-angle (TOA).

        TOA is the angle with which the X-rays leave the surface towards
        the detector. Parameters are read in 'SEM.tilt_stage',
        'Acquisition_instrument.SEM.Detector.EDS.azimuth_angle' and
        'SEM.Detector.EDS.elevation_angle' in 'metadata'.

        Returns
        -------
        take_off_angle: float
            in Degree

        Examples
        --------
        >>> s = utils.example_signals.EDS_SEM_Spectrum()
        >>> s.get_take_off_angle()
        37.0
        >>> s.set_microscope_parameters(tilt_stage=20.)
        >>> s.get_take_off_angle()
        57.0

        See also
        --------
        utils.eds.take_off_angle

        Notes
        -----
        Defined by M. Schaffer et al., Ultramicroscopy 107(8), pp 587-597
        (2007)
        """
        if self.metadata.Signal.signal_type == 'EDS_SEM':
            mp = self.metadata.Acquisition_instrument.SEM
        elif self.metadata.Signal.signal_type == 'EDS_TEM':
            mp = self.metadata.Acquisition_instrument.TEM

        tilt_stage = mp.tilt_stage
        azimuth_angle = mp.Detector.EDS.azimuth_angle
        elevation_angle = mp.Detector.EDS.elevation_angle

        TOA = utils.eds.take_off_angle(tilt_stage, azimuth_angle,
                                       elevation_angle)

        return TOA

    def estimate_integration_windows(self,
                                     windows_width=2.,
                                     xray_lines=None):
        """
        Estimate a window of integration for each X-ray line.

        Parameters
        ----------
        windows_width: float
            The width of the integration windows is the 'windows_width' times
            the calculated FWHM of the line.
        xray_lines: None or list of string
            If None, use 'metadata.Sample.elements.xray_lines'. Else,
            provide an iterable containing a list of valid X-ray lines
            symbols.

        Return
        ------
        integration_windows: 2D array of float
            The positions of the windows in energy. Each row corresponds to a
            X-ray line. Each row contains the left and right value of the
            window.

        Examples
        --------
        >>> s = utils.example_signals.EDS_TEM_Spectrum()
        >>> s.add_lines()
        >>> iw = s.estimate_integration_windows()
        >>> s.plot(integration_windows=iw)
        >>> s.get_lines_intensity(integration_windows=iw, plot_result=True)
        Fe_Ka at 6.4039 keV : Intensity = 3710.00
        Pt_La at 9.4421 keV : Intensity = 15872.00

        See also
        --------
        plot, get_lines_intensity
        """
        if xray_lines is None:
            xray_lines = self.metadata.Sample.xray_lines
        integration_windows = []
        for Xray_line in xray_lines:
            line_energy, line_FWHM = self._get_line_energy(Xray_line,
                                                           FWHM_MnKa='auto')
            element, line = utils_eds._get_element_and_line(Xray_line)
            det = windows_width * line_FWHM / 2.
            integration_windows.append([line_energy - det, line_energy + det])
        return integration_windows

    def estimate_background_windows(self,
                                    line_width=[2, 2],
                                    windows_width=1,
                                    xray_lines=None):
        """
        Estimate two windows around each X-ray line containing only the
        background.

        Parameters
        ----------
        line_width: list of two floats
            The position of the two windows around the X-ray line is given by
            the `line_width` (left and right) times the calculated FWHM of the
            line.
        windows_width: float
            The width of the windows is is the `windows_width` times the
            calculated FWHM of the line.
        xray_lines: None or list of string
            If None, use `metadata.Sample.elements.xray_lines`. Else,
            provide an iterable containing a list of valid X-ray lines
            symbols.

        Return
        ------
        windows_position: 2D array of float
            The position of the windows in energy. Each line corresponds to a
            X-ray line. In a line, the two first values correspond to the
            limits of the left window and the two last values correspond to
            the limits of the right window.

        Examples
        --------
        >>> s = utils.example_signals.EDS_TEM_Spectrum()
        >>> s.add_lines()
        >>> bw = s.estimate_background_windows(line_width=[5.0, 2.0])
        >>> s.plot(background_windows=bw)
        >>> s.get_lines_intensity(background_windows=bw, plot_result=True)
        Fe_Ka at 6.4039 keV : Intensity = 2754.00
        Pt_La at 9.4421 keV : Intensity = 15090.00

        See also
        --------
        plot, get_lines_intensity
        """
        if xray_lines is None:
            xray_lines = self.metadata.Sample.xray_lines
        windows_position = []
        for xray_line in xray_lines:
            line_energy, line_FWHM = self._get_line_energy(xray_line,
                                                           FWHM_MnKa='auto')
            tmp = [line_energy - line_FWHM * line_width[0] -
                   line_FWHM * windows_width]
            tmp.append(line_energy - line_FWHM * line_width[0])
            tmp.append(line_energy + line_FWHM * line_width[1])
            tmp.append(line_energy + line_FWHM * line_width[1] +
                       line_FWHM * windows_width)
            windows_position.append(tmp)
        windows_position = np.array(windows_position)
        # merge ovelapping windows
        index = windows_position.argsort(axis=0)[:, 0]
        for i in range(len(index) - 1):
            if windows_position[index[i], 2] > windows_position[index[i + 1], 0]:
                interv = np.append(windows_position[index[i], :2],
                                   windows_position[index[i + 1], 2:])
                windows_position[index[i]] = interv
                windows_position[index[i + 1]] = interv
        return windows_position

    def plot(self,
             xray_lines=False,
             only_lines=("a", "b"),
             only_one=False,
             background_windows=None,
             integration_windows=None,
             **kwargs):
        """
        Plot the EDS spectrum. The following markers can be added

        - The position of the X-ray lines and their names.
        - The background windows associated with each X-ray lines. A black line
        links the left and right window with the average value in each window.

        Parameters
        ----------
        xray_lines: {False, True, 'from_elements', list of string}
            If not False, indicate the position and the name of the X-ray
            lines.
            If True, if `metadata.Sample.elements.xray_lines` contains a
            list of lines use those. If `metadata.Sample.elements.xray_lines`
            is undefined or empty or if xray_lines equals 'from_elements' and
            `metadata.Sample.elements` is defined, use the same syntax as
            `add_line` to select a subset of lines for the operation.
            Alternatively, provide an iterable containing a list of valid X-ray
            lines symbols.
        only_lines : None or list of strings
            If not None, use only the given lines (eg. ('a','Kb')).
            If None, use all lines.
        only_one : bool
            If False, use all the lines of each element in the data spectral
            range. If True use only the line at the highest energy
            above an overvoltage of 2 (< beam energy / 2).
        background_windows: None or 2D array of float
            If not None, add markers at the position of the windows in energy.
            Each line corresponds to a X-ray lines. In a line, the two first
            value corresponds to the limit of the left window and the two
            last values corresponds to the limit of the right window.
        integration_windows: None or 'auto' or float or 2D array of float
            If not None, add markers at the position of the integration
            windows.
            If 'auto' (or float), the width of the integration windows is 2.0
            (or float) times the calculated FWHM of the line. see
            'estimate_integration_windows'.
            Else provide an array for which each row corresponds to a X-ray
            line. Each row contains the left and right value of the window.
        kwargs
            The extra keyword arguments for plot()

        Examples
        --------
        >>> s = utils.example_signals.EDS_SEM_Spectrum()
        >>> s.plot()

        >>> s = utils.example_signals.EDS_SEM_Spectrum()
        >>> s.plot(True)

        >>> s = utils.example_signals.EDS_TEM_Spectrum()
        >>> s.add_lines()
        >>> bw = s.estimate_background_windows()
        >>> s.plot(background_windows=bw)

        >>> s = utils.example_signals.EDS_SEM_Spectrum()
        >>> s.plot(['Mn_Ka'], integration_windows='auto')

        >>> s = utils.example_signals.EDS_TEM_Spectrum()
        >>> s.add_lines()
        >>> bw = s.estimate_background_windows()
        >>> s.plot(background_windows=bw, integration_windows=2.1)

        See also
        --------
        set_elements, add_elements, estimate_integration_windows,
        get_lines_intensity, estimate_background_windows
        """
        super(EDSSpectrum, self).plot(**kwargs)
        self._plot_xray_lines(xray_lines, only_lines, only_one,
                              background_windows, integration_windows)

    def _plot_xray_lines(self, xray_lines=False, only_lines=("a", "b"),
                         only_one=False, background_windows=None,
                         integration_windows=None):
        if xray_lines is not False or\
                background_windows is not None or\
                integration_windows is not None:
            if xray_lines is False:
                xray_lines = True
            only_lines = utils_eds._parse_only_lines(only_lines)
            if xray_lines is True or xray_lines == 'from_elements':
                if 'Sample.xray_lines' in self.metadata \
                        and xray_lines != 'from_elements':
                    xray_lines = self.metadata.Sample.xray_lines
                elif 'Sample.elements' in self.metadata:
                    xray_lines = self._get_lines_from_elements(
                        self.metadata.Sample.elements,
                        only_one=only_one,
                        only_lines=only_lines)
                else:
                    raise ValueError(
                        "No elements defined, set them with `add_elements`")
            xray_lines, xray_not_here = self._get_xray_lines_in_spectral_range(
                xray_lines)
            for xray in xray_not_here:
                print("Warning: %s is not in the data energy range." % (xray))
            xray_lines = np.unique(xray_lines)
            self._add_xray_lines_markers(xray_lines)
            if background_windows is not None:
                self._add_background_windows_markers(background_windows)
            if integration_windows is not None:
                if integration_windows == 'auto':
                    integration_windows = 2.0
                if hasattr(integration_windows, '__iter__') is False:
                    integration_windows = self.estimate_integration_windows(
                        windows_width=integration_windows,
                        xray_lines=xray_lines)
                self._add_vertical_lines_groups(integration_windows,
                                                linestyle='--')

    def _add_vertical_lines_groups(self, position, **kwargs):
        """
        Add vertical markers for each group that shares the color.

        Parameters
        ----------
        position: 2D array of float
            The position on the signal axis. Each row corresponds to a
            group.
        kwargs
            keywords argument for markers.vertical_line
        """
        per_xray = len(position[0])
        colors = itertools.cycle(np.sort(
            plt.rcParams['axes.color_cycle'] * per_xray))
        for x, color in zip(np.ravel(position), colors):
            line = markers.vertical_line(x=x, color=color, **kwargs)
            self.add_marker(line)

    def _add_xray_lines_markers(self, xray_lines):
        """
        Add marker on a spec.plot() with the name of the selected X-ray
        lines

        Parameters
        ----------
        xray_lines: list of string
            A valid list of X-ray lines
        """

        line_energy = []
        intensity = []
        for xray_line in xray_lines:
            element, line = utils_eds._get_element_and_line(xray_line)
            line_energy.append(self._get_line_energy(xray_line))
            relative_factor = elements_db[element][
                'Atomic_properties']['Xray_lines'][line]['weight']
            a_eng = self._get_line_energy(element + '_' + line[0] + 'a')
            intensity.append(self.isig[a_eng].data * relative_factor)
        for i in range(len(line_energy)):
            line = markers.vertical_line_segment(
                x=line_energy[i], y1=None, y2=intensity[i] * 0.8)
            self.add_marker(line)
            text = markers.text(
                x=line_energy[i], y=intensity[i] * 1.1, text=xray_lines[i],
                rotation=90)
            self.add_marker(text)
            self._xray_markers[xray_lines[i]] = (line, text)

    def _remove_xray_lines_markers(self, xray_lines):
        """
        Remove marker previosuly added on a spec.plot() with the name of the
        selected X-ray lines

        Parameters
        ----------
        xray_lines: list of string
            A valid list of X-ray lines to remove
        """
        for xray_line in xray_lines:
            if xray_line in self._xray_markers:
                for m in self._xray_markers[xray_line]:
                    m.close()

    def _add_background_windows_markers(self,
                                        windows_position):
        """
        Plot the background windows associated with each X-ray lines.

        For X-ray lines, a black line links the left and right window with the
        average value in each window.

        Parameters
        ----------
        windows_position: 2D array of float
            The position of the windows in energy. Each line corresponds to a
            X-ray lines. In a line, the two first value corresponds to the
            limit of the left window and the two last values corresponds to the
            limit of the right window.

        See also
        --------
        estimate_background_windows, get_lines_intensity
        """
        self._add_vertical_lines_groups(windows_position)
        ax = self.axes_manager.signal_axes[0]
        for bw in windows_position:
            # TODO: test to prevent slicing bug. To be reomved when fixed
            if ax.value2index(bw[0]) == ax.value2index(bw[1]):
                y1 = self.isig[bw[0]].data
            else:
                y1 = self.isig[bw[0]:bw[1]].mean(-1).data
            if ax.value2index(bw[2]) == ax.value2index(bw[3]):
                y2 = self.isig[bw[2]].data
            else:
                y2 = self.isig[bw[2]:bw[3]].mean(-1).data
            line = markers.line_segment(
                x1=(bw[0] + bw[1]) / 2., x2=(bw[2] + bw[3]) / 2.,
                y1=y1, y2=y2, color='black')
            self.add_marker(line)<|MERGE_RESOLUTION|>--- conflicted
+++ resolved
@@ -296,23 +296,6 @@
 
         self.metadata.Sample.elements = sorted(list(elements_))
 
-<<<<<<< HEAD
-=======
-    def _parse_only_lines(self, only_lines):
-        if hasattr(only_lines, '__iter__'):
-            if isinstance(only_lines[0], basestring) is False:
-                return only_lines
-        elif isinstance(only_lines, basestring) is False:
-            return only_lines
-        only_lines = list(only_lines)
-        for only_line in only_lines:
-            if only_line == 'a':
-                only_lines.extend(['Ka', 'La', 'Ma'])
-            elif only_line == 'b':
-                only_lines.extend(['Kb', 'Lb1', 'Mb'])
-        return only_lines
-
->>>>>>> f7a57d89
     def set_lines(self,
                   lines,
                   only_one=True,
