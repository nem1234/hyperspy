# -*- coding: utf-8 -*-
# Copyright 2007-2020 The HyperSpy developers
#
# This file is part of  HyperSpy.
#
#  HyperSpy is free software: you can redistribute it and/or modify
# it under the terms of the GNU General Public License as published by
# the Free Software Foundation, either version 3 of the License, or
# (at your option) any later version.
#
#  HyperSpy is distributed in the hope that it will be useful,
# but WITHOUT ANY WARRANTY; without even the implied warranty of
# MERCHANTABILITY or FITNESS FOR A PARTICULAR PURPOSE.  See the
# GNU General Public License for more details.
#
# You should have received a copy of the GNU General Public License
# along with  HyperSpy.  If not, see <http://www.gnu.org/licenses/>.

import logging
import math

import matplotlib.pyplot as plt
import numpy as np
import dask.array as da
import scipy.interpolate
import scipy as sp
from scipy.signal import savgol_filter
from scipy.ndimage.filters import gaussian_filter1d
try:
    from statsmodels.nonparametric.smoothers_lowess import lowess
    statsmodels_installed = True
except BaseException:
    statsmodels_installed = False

from hyperspy.signal import BaseSignal
from hyperspy._signals.common_signal1d import CommonSignal1D
from hyperspy.signal_tools import SpikesRemoval
from hyperspy.models.model1d import Model1D


from hyperspy.defaults_parser import preferences
from hyperspy.signal_tools import (
    Signal1DCalibration,
    SmoothingSavitzkyGolay,
    SmoothingLowess,
    SmoothingTV,
    ButterworthFilter)
from hyperspy.ui_registry import DISPLAY_DT, TOOLKIT_DT
from hyperspy.misc.tv_denoise import _tv_denoise_1d
from hyperspy.signal_tools import BackgroundRemoval
from hyperspy.decorators import interactive_range_selector
from hyperspy.signal_tools import IntegrateArea, _get_background_estimator
from hyperspy._signals.lazy import LazySignal
from hyperspy.docstrings.signal1d import CROP_PARAMETER_DOC
from hyperspy.docstrings.signal import SHOW_PROGRESSBAR_ARG, PARALLEL_ARG, MAX_WORKERS_ARG
<<<<<<< HEAD
from hyperspy.docstrings.plot import (
    BASE_PLOT_DOCSTRING, BASE_PLOT_DOCSTRING_PARAMETERS, PLOT1D_DOCSTRING)
from hyperspy.misc.test_utils import ignore_warning
=======
>>>>>>> 1ab508c0


_logger = logging.getLogger(__name__)


def find_peaks_ohaver(y, x=None, slope_thresh=0., amp_thresh=None,
                      medfilt_radius=5, maxpeakn=30000, peakgroup=10,
                      subchannel=True,):
    """Find peaks along a 1D line.

    Function to locate the positive peaks in a noisy x-y data set.
    Detects peaks by looking for downward zero-crossings in the first
    derivative that exceed 'slope_thresh'.
    Returns an array containing position, height, and width of each peak.
    Sorted by position.
    'slope_thresh' and 'amp_thresh', control sensitivity: higher values
    will neglect wider peaks (slope) and smaller features (amp),
    respectively.

    Parameters
    ----------

    y : array
        1D input array, e.g. a spectrum
    x : array (optional)
        1D array describing the calibration of y (must have same shape as y)
    slope_thresh : float (optional)
                   1st derivative threshold to count the peak;
                   higher values will neglect broader features;
                   default is set to 0.
    amp_thresh : float (optional)
                 intensity threshold below which peaks are ignored;
                 higher values will neglect smaller features;
                 default is set to 10% of max(y).
    medfilt_radius : int (optional)
                     median filter window to apply to smooth the data
                     (see scipy.signal.medfilt);
                     if 0, no filter will be applied;
                     default is set to 5.
    peakgroup : int (optional)
                number of points around the "top part" of the peak that
                are taken to estimate the peak height; for spikes or
                very narrow peaks, keep PeakGroup=1 or 2; for broad or
                noisy peaks, make PeakGroup larger to reduce the effect
                of noise;
                default is set to 10.
    maxpeakn : int (optional)
              number of maximum detectable peaks;
              default is set to 30000.
    subchannel : bool (optional)
             default is set to True.

    Returns
    -------
    P : structured array of shape (npeaks)
        contains fields: 'position', 'width', and 'height' for each peak.

    Examples
    --------
    >>> x = np.arange(0,50,0.01)
    >>> y = np.cos(x)
    >>> peaks = find_peaks_ohaver(y, x, 0, 0)

    Notes
    -----
    Original code from T. C. O'Haver, 1995.
    Version 2  Last revised Oct 27, 2006 Converted to Python by
    Michael Sarahan, Feb 2011.
    Revised to handle edges better.  MCS, Mar 2011
    """

    if x is None:
        x = np.arange(len(y), dtype=np.int64)
    if not amp_thresh:
        amp_thresh = 0.1 * y.max()
    peakgroup = np.round(peakgroup)
    if medfilt_radius:
        d = np.gradient(scipy.signal.medfilt(y, medfilt_radius))
    else:
        d = np.gradient(y)
    n = np.round(peakgroup / 2 + 1)
    peak_dt = np.dtype([('position', np.float),
                        ('height', np.float),
                        ('width', np.float)])
    P = np.array([], dtype=peak_dt)
    peak = 0
    for j in range(len(y) - 4):
        if np.sign(d[j]) > np.sign(d[j + 1]):  # Detects zero-crossing
            if np.sign(d[j + 1]) == 0:
                continue
            # if slope of derivative is larger than slope_thresh
            if d[j] - d[j + 1] > slope_thresh:
                # if height of peak is larger than amp_thresh
                if y[j] > amp_thresh:
                    # the next section is very slow, and actually messes
                    # things up for images (discrete pixels),
                    # so by default, don't do subchannel precision in the
                    # 1D peakfind step.
                    if subchannel:
                        xx = np.zeros(peakgroup)
                        yy = np.zeros(peakgroup)
                        s = 0
                        for k in range(peakgroup):
                            groupindex = int(j + k - n + 1)
                            if groupindex < 1:
                                xx = xx[1:]
                                yy = yy[1:]
                                s += 1
                                continue
                            elif groupindex > y.shape[0] - 1:
                                xx = xx[:groupindex - 1]
                                yy = yy[:groupindex - 1]
                                break
                            xx[k - s] = x[groupindex]
                            yy[k - s] = y[groupindex]
                        avg = np.average(xx)
                        stdev = np.std(xx)
                        xxf = (xx - avg) / stdev
                        # Fit parabola to log10 of sub-group with
                        # centering and scaling
                        yynz = yy != 0
                        coef = np.polyfit(
                            xxf[yynz], np.log10(np.abs(yy[yynz])), 2)
                        c1 = coef[2]
                        c2 = coef[1]
                        c3 = coef[0]
                        with np.errstate(invalid='ignore'):
                            width = np.linalg.norm(stdev * 2.35703 /
                                                   (np.sqrt(2) * np.sqrt(-1 *
                                                                         c3)))
                        # if the peak is too narrow for least-squares
                        # technique to work  well, just use the max value
                        # of y in the sub-group of points near peak.
                        if peakgroup < 7:
                            height = np.max(yy)
                            position = xx[np.argmin(np.abs(yy - height))]
                        else:
                            position = - ((stdev * c2 / (2 * c3)) - avg)
                            height = np.exp(c1 - c3 * (c2 / (2 * c3)) ** 2)
                    # Fill results array P. One row for each peak
                    # detected, containing the
                    # peak position (x-value) and peak height (y-value).
                    else:
                        position = x[j]
                        height = y[j]
                        # no way to know peak width without
                        # the above measurements.
                        width = 0
                    if (not np.isnan(position) and 0 < position < x[-1]):
                        P = np.hstack((P,
                                       np.array([(position, height, width)],
                                                dtype=peak_dt)))
                        peak += 1
    # return only the part of the array that contains peaks
    # (not the whole maxpeakn x 3 array)
    if len(P) > maxpeakn:
        minh = np.sort(P['height'])[-maxpeakn]
        P = P[P['height'] >= minh]

    # Sorts the values as a function of position
    P.sort(0)

    return P


def interpolate1D(number_of_interpolation_points, data):
    ip = number_of_interpolation_points
    ch = len(data)
    old_ax = np.linspace(0, 100, ch)
    new_ax = np.linspace(0, 100, ch * ip - (ip - 1))
    interpolator = scipy.interpolate.interp1d(old_ax, data)
    return interpolator(new_ax)


def _estimate_shift1D(data, **kwargs):
    mask = kwargs.get('mask', None)
    ref = kwargs.get('ref', None)
    interpolate = kwargs.get('interpolate', True)
    ip = kwargs.get('ip', 5)
    data_slice = kwargs.get('data_slice', slice(None))
    if bool(mask):
        # asarray is required for consistensy as argmax
        # returns a numpy scalar array
        return np.asarray(np.nan)
    data = data[data_slice]
    if interpolate is True:
        data = interpolate1D(ip, data)
    return np.argmax(np.correlate(ref, data, 'full')) - len(ref) + 1


def _shift1D(data, **kwargs):
    shift = kwargs.get('shift', 0.)
    original_axis = kwargs.get('original_axis', None)
    fill_value = kwargs.get('fill_value', np.nan)
    kind = kwargs.get('kind', 'linear')
    offset = kwargs.get('offset', 0.)
    scale = kwargs.get('scale', 1.)
    size = kwargs.get('size', 2)
    if np.isnan(shift) or shift == 0:
        return data
    axis = np.linspace(offset, offset + scale * (size - 1), size)

    si = sp.interpolate.interp1d(original_axis,
                                 data,
                                 bounds_error=False,
                                 fill_value=fill_value,
                                 kind=kind)
    offset = float(offset - shift)
    axis = np.linspace(offset, offset + scale * (size - 1), size)
    return si(axis)


class Signal1D(BaseSignal, CommonSignal1D):

    """
    """
    _signal_dimension = 1

    def __init__(self, *args, **kwargs):
        super().__init__(*args, **kwargs)
        if self.axes_manager.signal_dimension != 1:
            self.axes_manager.set_signal_dimension(1)

    def _spikes_diagnosis(self, signal_mask=None,
                          navigation_mask=None):
        """Plots a histogram to help in choosing the threshold for
        spikes removal.

        Parameters
        ----------
        signal_mask : boolean array
            Restricts the operation to the signal locations not marked
            as True (masked)
        navigation_mask : boolean array
            Restricts the operation to the navigation locations not
            marked as True (masked).

        See also
        --------
        spikes_removal_tool

        """
        self._check_signal_dimension_equals_one()
        dc = self.data
        if signal_mask is not None:
            dc = dc[..., ~signal_mask]
        if navigation_mask is not None:
            dc = dc[~navigation_mask, :]
        der = np.abs(np.diff(dc, 1, -1))
        n = ((~navigation_mask).sum() if navigation_mask else
             self.axes_manager.navigation_size)

        # arbitrary cutoff for number of spectra necessary before histogram
        # data is compressed by finding maxima of each spectrum
        tmp = BaseSignal(der) if n < 2000 else BaseSignal(
            np.ravel(der.max(-1)))

        # get histogram signal using smart binning and plot
        tmph = tmp.get_histogram()
        tmph.plot()

        # Customize plot appearance
        plt.gca().set_title('')
        plt.gca().fill_between(tmph.axes_manager[0].axis,
                               tmph.data,
                               facecolor='#fddbc7',
                               interpolate=True,
                               color='none')
        ax = tmph._plot.signal_plot.ax
        axl = tmph._plot.signal_plot.ax_lines[0]
        axl.set_line_properties(color='#b2182b')
        plt.xlabel('Derivative magnitude')
        plt.ylabel('Log(Counts)')
        ax.set_yscale('log')
        ax.set_ylim(10 ** -1, plt.ylim()[1])
        ax.set_xlim(plt.xlim()[0], 1.1 * plt.xlim()[1])
        plt.draw()

    def spikes_removal_tool(self, signal_mask=None,
                            navigation_mask=None, display=True, toolkit=None):
        """Graphical interface to remove spikes from EELS spectra.

        Parameters
        ----------
        signal_mask : boolean array
            Restricts the operation to the signal locations not marked
            as True (masked)
        navigation_mask : boolean array
            Restricts the operation to the navigation locations not
            marked as True (masked)
        %s
        %s

        See also
        --------
        _spikes_diagnosis

        """
        self._check_signal_dimension_equals_one()
        sr = SpikesRemoval(self,
                           navigation_mask=navigation_mask,
                           signal_mask=signal_mask)
        return sr.gui(display=display, toolkit=toolkit)
    spikes_removal_tool.__doc__ %= (DISPLAY_DT, TOOLKIT_DT)

    def create_model(self, dictionary=None):
        """Create a model for the current data.

        Returns
        -------
        model : `Model1D` instance.

        """

        model = Model1D(self, dictionary=dictionary)
        return model

    def shift1D(
        self,
        shift_array,
        interpolation_method='linear',
        crop=True,
        expand=False,
        fill_value=np.nan,
        parallel=None,
        show_progressbar=None,
        max_workers=None,
    ):
        """Shift the data in place over the signal axis by the amount specified
        by an array.

        Parameters
        ----------
        shift_array : numpy array
            An array containing the shifting amount. It must have
            `axes_manager._navigation_shape_in_array` shape.
        interpolation_method : str or int
            Specifies the kind of interpolation as a string ('linear',
            'nearest', 'zero', 'slinear', 'quadratic, 'cubic') or as an
            integer specifying the order of the spline interpolator to
            use.
        %s
        expand : bool
            If True, the data will be expanded to fit all data after alignment.
            Overrides `crop`.
        fill_value : float
            If crop is False fill the data outside of the original
            interval with the given value where needed.
        %s
        %s
        %s

        Raises
        ------
        SignalDimensionError
            If the signal dimension is not 1.
        """
        if not np.any(shift_array):
            # Nothing to do, the shift array if filled with zeros
            return
        if show_progressbar is None:
            show_progressbar = preferences.General.show_progressbar
        self._check_signal_dimension_equals_one()
        axis = self.axes_manager.signal_axes[0]

        # Figure out min/max shifts, and translate to shifts in index as well
        minimum, maximum = np.nanmin(shift_array), np.nanmax(shift_array)
        if minimum < 0:
            ihigh = 1 + axis.value2index(
                axis.high_value + minimum,
                rounding=math.floor)
        else:
            ihigh = axis.high_index + 1
        if maximum > 0:
            ilow = axis.value2index(axis.offset + maximum,
                                    rounding=math.ceil)
        else:
            ilow = axis.low_index
        if expand:
            if self._lazy:
                ind = axis.index_in_array
                pre_shape = list(self.data.shape)
                post_shape = list(self.data.shape)
                pre_chunks = list(self.data.chunks)
                post_chunks = list(self.data.chunks)

                pre_shape[ind] = axis.high_index - ihigh + 1
                post_shape[ind] = ilow - axis.low_index
                for chunks, shape in zip((pre_chunks, post_chunks),
                                         (pre_shape, post_shape)):
                    maxsize = min(np.max(chunks[ind]), shape[ind])
                    num = np.ceil(shape[ind] / maxsize)
                    chunks[ind] = tuple(len(ar) for ar in
                                        np.array_split(np.arange(shape[ind]),
                                                       num))
                pre_array = da.full(tuple(pre_shape),
                                    fill_value,
                                    chunks=tuple(pre_chunks))

                post_array = da.full(tuple(post_shape),
                                     fill_value,
                                     chunks=tuple(post_chunks))

                self.data = da.concatenate((pre_array, self.data, post_array),
                                           axis=ind)
            else:
                padding = []
                for i in range(self.data.ndim):
                    if i == axis.index_in_array:
                        padding.append((axis.high_index - ihigh + 1,
                                        ilow - axis.low_index))
                    else:
                        padding.append((0, 0))
                self.data = np.pad(self.data, padding, mode='constant',
                                   constant_values=(fill_value,))
            axis.offset += minimum
            axis.size += axis.high_index - ihigh + 1 + ilow - axis.low_index

        self._map_iterate(_shift1D, (('shift', shift_array.ravel()),),
                          original_axis=axis.axis,
                          fill_value=fill_value,
                          kind=interpolation_method,
                          offset=axis.offset,
                          scale=axis.scale,
                          size=axis.size,
                          show_progressbar=show_progressbar,
                          parallel=parallel,
                          max_workers=max_workers,
                          ragged=False)

        if crop and not expand:
            _logger.debug("Cropping %s from index %i to %i"
                          % (self, ilow, ihigh))
            self.crop(axis.index_in_axes_manager,
                      ilow,
                      ihigh)

        self.events.data_changed.trigger(obj=self)
    shift1D.__doc__ %= (CROP_PARAMETER_DOC, SHOW_PROGRESSBAR_ARG, PARALLEL_ARG, MAX_WORKERS_ARG)

    def interpolate_in_between(
        self,
        start,
        end,
        delta=3,
        show_progressbar=None,
        parallel=None,
        max_workers=None,
        **kwargs,
    ):
        """Replace the data in a given range by interpolation.
        The operation is performed in place.

        Parameters
        ----------
        start, end : int or float
            The limits of the interval. If int they are taken as the
            axis index. If float they are taken as the axis value.
        delta : int or float
            The windows around the (start, end) to use for interpolation
        %s
        %s
        %s
        **kwargs :
            All extra keyword arguments are passed to
            :py:func:`scipy.interpolate.interp1d`. See the function documentation
            for details.

        Raises
        ------
        SignalDimensionError
            If the signal dimension is not 1.
        """
        if show_progressbar is None:
            show_progressbar = preferences.General.show_progressbar
        self._check_signal_dimension_equals_one()
        axis = self.axes_manager.signal_axes[0]
        i1 = axis._get_index(start)
        i2 = axis._get_index(end)
        if isinstance(delta, float):
            delta = int(delta / axis.scale)
        i0 = int(np.clip(i1 - delta, 0, np.inf))
        i3 = int(np.clip(i2 + delta, 0, axis.size))

        def interpolating_function(dat):
            dat_int = sp.interpolate.interp1d(
                list(range(i0, i1)) + list(range(i2, i3)),
                dat[i0:i1].tolist() + dat[i2:i3].tolist(),
                **kwargs)
            dat[i1:i2] = dat_int(list(range(i1, i2)))
            return dat
        self._map_iterate(interpolating_function,
                          ragged=False,
                          parallel=parallel,
                          show_progressbar=show_progressbar,
                          max_workers=max_workers)
        self.events.data_changed.trigger(obj=self)

    interpolate_in_between.__doc__ %= (SHOW_PROGRESSBAR_ARG, PARALLEL_ARG, MAX_WORKERS_ARG)

    def _check_navigation_mask(self, mask):
        if mask is not None:
            if not isinstance(mask, BaseSignal):
                raise ValueError("mask must be a BaseSignal instance.")
            elif mask.axes_manager.signal_dimension not in (0, 1):
                raise ValueError("mask must be a BaseSignal "
                                 "with signal_dimension equal to 1")
            elif (mask.axes_manager.navigation_dimension !=
                  self.axes_manager.navigation_dimension):
                raise ValueError("mask must be a BaseSignal with the same "
                                 "navigation_dimension as the current signal.")

    def estimate_shift1D(
        self,
        start=None,
        end=None,
        reference_indices=None,
        max_shift=None,
        interpolate=True,
        number_of_interpolation_points=5,
        mask=None,
        show_progressbar=None,
        parallel=None,
        max_workers=None,
    ):
        """Estimate the shifts in the current signal axis using
        cross-correlation.
        This method can only estimate the shift by comparing
        unidimensional features that should not change the position in
        the signal axis. To decrease the memory usage, the time of
        computation and the accuracy of the results it is convenient to
        select the feature of interest providing sensible values for
        `start` and `end`. By default interpolation is used to obtain
        subpixel precision.

        Parameters
        ----------
        start, end : int, float or None
            The limits of the interval. If int they are taken as the
            axis index. If float they are taken as the axis value.
        reference_indices : tuple of ints or None
            Defines the coordinates of the spectrum that will be used
            as eference. If None the spectrum at the current
            coordinates is used for this purpose.
        max_shift : int
            "Saturation limit" for the shift.
        interpolate : bool
            If True, interpolation is used to provide sub-pixel
            accuracy.
        number_of_interpolation_points : int
            Number of interpolation points. Warning: making this number
            too big can saturate the memory
        mask : `BaseSignal` of bool.
            It must have signal_dimension = 0 and navigation_shape equal to the
            current signal. Where mask is True the shift is not computed
            and set to nan.
        %s
        %s
        %s

        Returns
        -------
        An array with the result of the estimation in the axis units.
        Although the computation is performed in batches if the signal is
        lazy, the result is computed in memory because it depends on the
        current state of the axes that could change later on in the workflow.

        Raises
        ------
        SignalDimensionError
            If the signal dimension is not 1.
        """
        if show_progressbar is None:
            show_progressbar = preferences.General.show_progressbar
        self._check_signal_dimension_equals_one()
        ip = number_of_interpolation_points + 1
        axis = self.axes_manager.signal_axes[0]
        self._check_navigation_mask(mask)
        # we compute for now
        if isinstance(start, da.Array):
            start = start.compute()
        if isinstance(end, da.Array):
            end = end.compute()
        i1, i2 = axis._get_index(start), axis._get_index(end)
        if reference_indices is None:
            reference_indices = self.axes_manager.indices
        ref = self.inav[reference_indices].data[i1:i2]

        if interpolate is True:
            ref = interpolate1D(ip, ref)
        iterating_kwargs = ()
        if mask is not None:
            iterating_kwargs += (('mask', mask),)
        shift_signal = self._map_iterate(
            _estimate_shift1D,
            iterating_kwargs=iterating_kwargs,
            data_slice=slice(i1, i2),
            ref=ref,
            ip=ip,
            interpolate=interpolate,
            ragged=False,
            parallel=parallel,
            inplace=False,
            show_progressbar=show_progressbar,
            max_workers=max_workers,
        )
        shift_array = shift_signal.data
        if max_shift is not None:
            if interpolate is True:
                max_shift *= ip
            shift_array.clip(-max_shift, max_shift)
        if interpolate is True:
            shift_array = shift_array / ip
        shift_array *= axis.scale
        if self._lazy:
            # We must compute right now because otherwise any changes to the
            # axes_manager of the signal later in the workflow may result in
            # a wrong shift_array
            shift_array = shift_array.compute()
        return shift_array

    estimate_shift1D.__doc__ %= (SHOW_PROGRESSBAR_ARG, PARALLEL_ARG, MAX_WORKERS_ARG)

    def align1D(self,
                start=None,
                end=None,
                reference_indices=None,
                max_shift=None,
                interpolate=True,
                number_of_interpolation_points=5,
                interpolation_method='linear',
                crop=True,
                expand=False,
                fill_value=np.nan,
                also_align=None,
                mask=None,
                show_progressbar=None):
        """Estimate the shifts in the signal axis using
        cross-correlation and use the estimation to align the data in place.
        This method can only estimate the shift by comparing
        unidimensional
        features that should not change the position.

        To decrease memory usage, time of computation and improve
        accuracy it is convenient to select the feature of interest
        setting the `start` and `end` keywords. By default interpolation is
        used to obtain subpixel precision.

        Parameters
        ----------
        start, end : int, float or None
            The limits of the interval. If int they are taken as the
            axis index. If float they are taken as the axis value.
        reference_indices : tuple of ints or None
            Defines the coordinates of the spectrum that will be used
            as eference. If None the spectrum at the current
            coordinates is used for this purpose.
        max_shift : int
            "Saturation limit" for the shift.
        interpolate : bool
            If True, interpolation is used to provide sub-pixel
            accuracy.
        number_of_interpolation_points : int
            Number of interpolation points. Warning: making this number
            too big can saturate the memory
        interpolation_method : str or int
            Specifies the kind of interpolation as a string ('linear',
            'nearest', 'zero', 'slinear', 'quadratic, 'cubic') or as an
            integer specifying the order of the spline interpolator to
            use.
        %s
        expand : bool
            If True, the data will be expanded to fit all data after alignment.
            Overrides `crop`.
        fill_value : float
            If crop is False fill the data outside of the original
            interval with the given value where needed.
        also_align : list of signals, None
            A list of BaseSignal instances that has exactly the same
            dimensions as this one and that will be aligned using the shift map
            estimated using the this signal.
        mask : `BaseSignal` or bool data type.
            It must have signal_dimension = 0 and navigation_shape equal to the
            current signal. Where mask is True the shift is not computed
            and set to nan.
        %s

        Returns
        -------
        An array with the result of the estimation.

        Raises
        ------
        SignalDimensionError
            If the signal dimension is not 1.

        See also
        --------
        estimate_shift1D
        """
        if also_align is None:
            also_align = []
        self._check_signal_dimension_equals_one()
        if self._lazy:
            _logger.warning('In order to properly expand, the lazy '
                            'reference signal will be read twice (once to '
                            'estimate shifts, and second time to shift '
                            'appropriatelly), which might take a long time. '
                            'Use expand=False to only pass through the data '
                            'once.')
        shift_array = self.estimate_shift1D(
            start=start,
            end=end,
            reference_indices=reference_indices,
            max_shift=max_shift,
            interpolate=interpolate,
            number_of_interpolation_points=number_of_interpolation_points,
            mask=mask,
            show_progressbar=show_progressbar)
        signals_to_shift = [self] + also_align
        for signal in signals_to_shift:
            signal.shift1D(shift_array=shift_array,
                           interpolation_method=interpolation_method,
                           crop=crop,
                           fill_value=fill_value,
                           expand=expand,
                           show_progressbar=show_progressbar)
    align1D.__doc__ %= (CROP_PARAMETER_DOC, SHOW_PROGRESSBAR_ARG)

    def integrate_in_range(self, signal_range='interactive',
                           display=True, toolkit=None):
        """Sums the spectrum over an energy range, giving the integrated
        area.
        The energy range can either be selected through a GUI or the command
        line.

        Parameters
        ----------
        signal_range : a tuple of this form (l, r) or "interactive"
            l and r are the left and right limits of the range. They can be
            numbers or None, where None indicates the extremes of the interval.
            If l and r are floats the `signal_range` will be in axis units (for
            example eV). If l and r are integers the `signal_range` will be in
            index units. When `signal_range` is "interactive" (default) the
            range is selected using a GUI. Note that ROIs can be used
            in place of a tuple.

        Returns
        --------
        integrated_spectrum : `BaseSignal` subclass

        See Also
        --------
        integrate_simpson

        Examples
        --------
        Using the GUI

        >>> s = hs.signals.Signal1D(range(1000))
        >>> s.integrate_in_range() #doctest: +SKIP

        Using the CLI

        >>> s_int = s.integrate_in_range(signal_range=(560,None))

        Selecting a range in the axis units, by specifying the
        signal range with floats.

        >>> s_int = s.integrate_in_range(signal_range=(560.,590.))

        Selecting a range using the index, by specifying the
        signal range with integers.

        >>> s_int = s.integrate_in_range(signal_range=(100,120))
        """
        from hyperspy.misc.utils import deprecation_warning
        msg = (
            "The `Signal1D.integrate_in_range` method is deprecated and will "
            "be removed in v2.0. Use a `roi.SpanRoi` followed by `integrate1D` "
            "instead.")
        deprecation_warning(msg)

        if signal_range == 'interactive':
            self_copy = self.deepcopy()
            ia = IntegrateArea(self_copy, signal_range)
            ia.gui(display=display, toolkit=toolkit)
            integrated_signal1D = self_copy
        else:
            integrated_signal1D = self._integrate_in_range_commandline(
                signal_range)
        return integrated_signal1D

    def _integrate_in_range_commandline(self, signal_range):
        e1 = signal_range[0]
        e2 = signal_range[1]
        integrated_signal1D = self.isig[e1:e2].integrate1D(-1)
        return integrated_signal1D

    def calibrate(self, display=True, toolkit=None):
        """
        Calibrate the spectral dimension using a gui.
        It displays a window where the new calibration can be set by:

        * setting the values of offset, units and scale directly
        * or selecting a range by dragging the mouse on the spectrum figure
          and setting the new values for the given range limits

        Parameters
        ----------
        %s
        %s

        Notes
        -----
        For this method to work the output_dimension must be 1.

        Raises
        ------
        SignalDimensionError
            If the signal dimension is not 1.
        """
        self._check_signal_dimension_equals_one()
        calibration = Signal1DCalibration(self)
        return calibration.gui(display=display, toolkit=toolkit)

    calibrate.__doc__ %= (DISPLAY_DT, TOOLKIT_DT)

    def smooth_savitzky_golay(
        self,
        polynomial_order=None,
        window_length=None,
        differential_order=0,
        parallel=None,
        max_workers=None,
        display=True,
        toolkit=None,
    ):
        """
        Apply a Savitzky-Golay filter to the data in place.
        If `polynomial_order` or `window_length` or `differential_order` are
        None the method is run in interactive mode.

        Parameters
        ----------
        polynomial_order : int, optional
            The order of the polynomial used to fit the samples.
            `polyorder` must be less than `window_length`.
        window_length : int, optional
            The length of the filter window (i.e. the number of coefficients).
            `window_length` must be a positive odd integer.
        differential_order: int, optional
            The order of the derivative to compute.  This must be a
            nonnegative integer.  The default is 0, which means to filter
            the data without differentiating.
        %s
        %s
        %s
        %s

        Notes
        -----
        More information about the filter in `scipy.signal.savgol_filter`.
        """
        self._check_signal_dimension_equals_one()
        if (polynomial_order is not None and
                window_length is not None):
            axis = self.axes_manager.signal_axes[0]
            self.map(savgol_filter, window_length=window_length,
                     polyorder=polynomial_order, deriv=differential_order,
                     delta=axis.scale, ragged=False, parallel=parallel, max_workers=max_workers)
        else:
            # Interactive mode
            smoother = SmoothingSavitzkyGolay(self)
            smoother.differential_order = differential_order
            if polynomial_order is not None:
                smoother.polynomial_order = polynomial_order
            if window_length is not None:
                smoother.window_length = window_length
            return smoother.gui(display=display, toolkit=toolkit)

    smooth_savitzky_golay.__doc__ %= (PARALLEL_ARG, MAX_WORKERS_ARG, DISPLAY_DT, TOOLKIT_DT)

    def smooth_lowess(
        self,
        smoothing_parameter=None,
        number_of_iterations=None,
        show_progressbar=None,
        parallel=None,
        max_workers=None,
        display=True,
        toolkit=None,
    ):
        """
        Lowess data smoothing in place.
        If `smoothing_parameter` or `number_of_iterations` are None the method
        is run in interactive mode.

        Parameters
        ----------
        smoothing_parameter: float or None
            Between 0 and 1. The fraction of the data used
            when estimating each y-value.
        number_of_iterations: int or None
            The number of residual-based reweightings
            to perform.
        %s
        %s
        %s
        %s
        %s

        Raises
        ------
        SignalDimensionError
            If the signal dimension is not 1.
        ImportError
            If statsmodels is not installed.

        Notes
        -----
        This method uses the lowess algorithm from the `statsmodels` library,
        which needs to be installed to use this method.
        """
        if not statsmodels_installed:
            raise ImportError("statsmodels is not installed. This package is "
                              "required for this feature.")
        self._check_signal_dimension_equals_one()
        if smoothing_parameter is None or number_of_iterations is None:
            smoother = SmoothingLowess(self)
            if smoothing_parameter is not None:
                smoother.smoothing_parameter = smoothing_parameter
            if number_of_iterations is not None:
                smoother.number_of_iterations = number_of_iterations
            return smoother.gui(display=display, toolkit=toolkit)
        else:
            self.map(lowess,
                     exog=self.axes_manager[-1].axis,
                     frac=smoothing_parameter,
                     it=number_of_iterations,
                     is_sorted=True,
                     return_sorted=False,
                     show_progressbar=show_progressbar,
                     ragged=False,
                     parallel=parallel,
                     max_workers=max_workers)
    smooth_lowess.__doc__ %= (SHOW_PROGRESSBAR_ARG, PARALLEL_ARG, MAX_WORKERS_ARG, DISPLAY_DT, TOOLKIT_DT)

    def smooth_tv(
        self,
        smoothing_parameter=None,
        show_progressbar=None,
        parallel=None,
        max_workers=None,
        display=True,
        toolkit=None,
    ):
        """
        Total variation data smoothing in place.

        Parameters
        ----------
        smoothing_parameter: float or None
           Denoising weight relative to L2 minimization. If None the method
           is run in interactive mode.
        %s
        %s
        %s
        %s
        %s

        Raises
        ------
        SignalDimensionError
            If the signal dimension is not 1.
        """
        self._check_signal_dimension_equals_one()
        if smoothing_parameter is None:
            smoother = SmoothingTV(self)
            return smoother.gui(display=display, toolkit=toolkit)
        else:
            self.map(_tv_denoise_1d, weight=smoothing_parameter,
                     ragged=False,
                     show_progressbar=show_progressbar,
                     parallel=parallel,
                     max_workers=max_workers)

    smooth_tv.__doc__ %= (SHOW_PROGRESSBAR_ARG, PARALLEL_ARG, MAX_WORKERS_ARG, DISPLAY_DT, TOOLKIT_DT)

    def filter_butterworth(self,
                           cutoff_frequency_ratio=None,
                           type='low',
                           order=2, display=True, toolkit=None):
        """
        Butterworth filter in place.

        Parameters
        ----------
        %s
        %s

        Raises
        ------
        SignalDimensionError
            If the signal dimension is not 1.
        """
        self._check_signal_dimension_equals_one()
        smoother = ButterworthFilter(self)
        if cutoff_frequency_ratio is not None:
            smoother.cutoff_frequency_ratio = cutoff_frequency_ratio
            smoother.type = type
            smoother.order = order
            smoother.apply()
        else:
            return smoother.gui(display=display, toolkit=toolkit)

    filter_butterworth.__doc__ %= (DISPLAY_DT, TOOLKIT_DT)

    def _remove_background_cli(
            self, signal_range, background_estimator, fast=True,
            zero_fill=False, show_progressbar=None, model=None,
            return_model=False):
        """ See :py:meth:`~hyperspy._signal1d.signal1D.remove_background`. """
        if model is None:
            from hyperspy.models.model1d import Model1D
            model = Model1D(self)
        if background_estimator not in model:
            model.append(background_estimator)
        background_estimator.estimate_parameters(
            self,
            signal_range[0],
            signal_range[1],
            only_current=False)

        if not fast:
            model.set_signal_range(signal_range[0], signal_range[1])
            model.multifit(show_progressbar=show_progressbar,
                           iterpath='serpentine')
            model.reset_signal_range()

        if self._lazy:
            result = self - model.as_signal(show_progressbar=show_progressbar)
        else:
            try:
                axis = self.axes_manager.signal_axes[0]
                scale_factor = axis.scale if self.metadata.Signal.binned else 1
                bkg = background_estimator.function_nd(axis.axis) * scale_factor
                result = self - bkg
            except MemoryError:
                result = self - model.as_signal(
                    show_progressbar=show_progressbar)

        if zero_fill:
            if self._lazy:
                low_idx = result.axes_manager[-1].value2index(signal_range[0])
                z = da.zeros(low_idx, chunks=(low_idx,))
                cropped_da = result.data[low_idx:]
                result.data = da.concatenate([z, cropped_da])
            else:
                result.isig[:signal_range[0]] = 0
        if return_model:
            if fast:
                # Calculate the variance for each navigation position only when
                # using fast, otherwise the chisq is already calculated when
                # doing the multifit
                d = result.data[..., np.where(model.channel_switches)[0]]
                variance = model._get_variance(only_current=False)
                d *= d / (1. * variance)  # d = difference^2 / variance.
                model.chisq.data = d.sum(-1)
            result = (result, model)
        return result

    def remove_background(
            self,
            signal_range='interactive',
            background_type='Power Law',
            polynomial_order=2,
            fast=True,
            zero_fill=False,
            plot_remainder=True,
            show_progressbar=None,
            return_model=False,
            display=True,
            toolkit=None):
        """
        Remove the background, either in place using a gui or returned as a new
        spectrum using the command line. The fast option is not accurate for
        most background type - except Gaussian, Offset and Power law - but it
        is useful to estimate the initial fitting parameters before performing
        a full fit.

        Parameters
        ----------
        signal_range : "interactive", tuple of ints or floats, optional
            If this argument is not specified, the signal range has to be
            selected using a GUI. And the original spectrum will be replaced.
            If tuple is given, the a spectrum will be returned.
        background_type : str
            The type of component which should be used to fit the background.
            Possible components: Doniach, Gaussian, Lorentzian, Offset, Polynomial,
            PowerLaw, Exponential, SkewNormal, SplitVoigt, Voigt.
            If Polynomial is used, the polynomial order can be specified
        polynomial_order : int, default 2
            Specify the polynomial order if a Polynomial background is used.
        fast : bool
            If True, perform an approximative estimation of the parameters.
            If False, the signal is fitted using non-linear least squares
            afterwards.This is slower compared to the estimation but
            possibly more accurate.
        zero_fill : bool
            If True, all spectral channels lower than the lower bound of the
            fitting range will be set to zero (this is the default behavior
            of Gatan's DigitalMicrograph). Setting this value to False
            allows for inspection of the quality of background fit throughout
            the pre-fitting region.
        plot_remainder : bool
            If True, add a (green) line previewing the remainder signal after
            background removal. This preview is obtained from a Fast calculation
            so the result may be different if a NLLS calculation is finally
            performed.
        return_model : bool
            If True, the background model is returned. The chi² can be obtained
            from this model using
            :py:meth:`~hyperspy.models.model1d.Model1D.chisqd`.
        %s
        %s
        %s

        Returns
        -------
        {None, signal, background_model or (signal, background_model)}
            If signal_range is not 'interactive', the background substracted
            signal is returned. If return_model is True, returns the background
            model.

        Examples
        --------
        Using gui, replaces spectrum s

        >>> s = hs.signals.Signal1D(range(1000))
        >>> s.remove_background() #doctest: +SKIP

        Using command line, returns a Signal1D:

        >>> s.remove_background(signal_range=(400,450),
                                background_type='PowerLaw')
        <Signal1D, title: , dimensions: (|1000)>

        Using a full model to fit the background:

        >>> s.remove_background(signal_range=(400,450), fast=False)
        <Signal1D, title: , dimensions: (|1000)>

        Returns background substracted and the model:

        >>> s.remove_background(signal_range=(400,450),
                                fast=False,
                                return_model=True)
        (<Signal1D, title: , dimensions: (|1000)>, <Model1D>)

        Raises
        ------
        SignalDimensionError
            If the signal dimension is not 1.
        """

        self._check_signal_dimension_equals_one()
        # Create model here, so that we can return it
        from hyperspy.models.model1d import Model1D
        model = Model1D(self)
        if signal_range == 'interactive':
            br = BackgroundRemoval(self, background_type=background_type,
                                   polynomial_order=polynomial_order,
                                   fast=fast,
                                   plot_remainder=plot_remainder,
                                   show_progressbar=show_progressbar,
                                   zero_fill=zero_fill,
                                   model=model)
            br.gui(display=display, toolkit=toolkit)
            if return_model:
                return model
        else:
            background_estimator = _get_background_estimator(
                background_type, polynomial_order)[0]
            result = self._remove_background_cli(
                signal_range=signal_range,
                background_estimator=background_estimator,
                fast=fast,
                zero_fill=zero_fill,
                show_progressbar=show_progressbar,
                model=model,
                return_model=return_model)
            return result
    remove_background.__doc__ %= (SHOW_PROGRESSBAR_ARG, DISPLAY_DT, TOOLKIT_DT)

    @interactive_range_selector
    def crop_signal1D(self, left_value=None, right_value=None,):
        """Crop in place the spectral dimension.

        Parameters
        ----------
        left_value, righ_value : int, float or None
            If int the values are taken as indices. If float they are
            converted to indices using the spectral axis calibration.
            If left_value is None crops from the beginning of the axis.
            If right_value is None crops up to the end of the axis. If
            both are
            None the interactive cropping interface is activated
            enabling
            cropping the spectrum using a span selector in the signal
            plot.

        Raises
        ------
        SignalDimensionError
            If the signal dimension is not 1.
        """
        self._check_signal_dimension_equals_one()
        try:
            left_value, right_value = left_value
        except TypeError:
            # It was not a ROI, we carry on
            pass
        self.crop(axis=self.axes_manager.signal_axes[0].index_in_axes_manager,
                  start=left_value, end=right_value)

    def gaussian_filter(self, FWHM):
        """Applies a Gaussian filter in the spectral dimension in place.

        Parameters
        ----------
        FWHM : float
            The Full Width at Half Maximum of the gaussian in the
            spectral axis units

        Raises
        ------
        ValueError
            If FWHM is equal or less than zero.

        SignalDimensionError
            If the signal dimension is not 1.
        """
        self._check_signal_dimension_equals_one()
        if FWHM <= 0:
            raise ValueError(
                "FWHM must be greater than zero")
        axis = self.axes_manager.signal_axes[0]
        FWHM *= 1 / axis.scale
        self.map(gaussian_filter1d, sigma=FWHM / 2.35482, ragged=False)

    def hanning_taper(self, side='both', channels=None, offset=0):
        """Apply a hanning taper to the data in place.

        Parameters
        ----------
        side : 'left', 'right' or 'both'
            Specify which side to use.
        channels : None or int
            The number of channels to taper. If None 5% of the total
            number of channels are tapered.
        offset : int

        Returns
        -------
        channels

        Raises
        ------
        SignalDimensionError
            If the signal dimension is not 1.
        """
        if not np.issubdtype(self.data.dtype, np.floating):
            raise TypeError("The data dtype should be `float`. It can be "
                            "changed by using the `change_dtype('float')` "
                            "method of the signal.")

        # TODO: generalize it
        self._check_signal_dimension_equals_one()
        if channels is None:
            channels = int(round(len(self()) * 0.02))
            if channels < 20:
                channels = 20
        dc = self._data_aligned_with_axes
        if self._lazy and offset != 0:
            shp = dc.shape
            if len(shp) == 1:
                nav_shape = ()
                nav_chunks = ()
            else:
                nav_shape = shp[:-1]
                nav_chunks = dc.chunks[:-1]
            zeros = da.zeros(nav_shape + (offset,),
                             chunks=nav_chunks + ((offset,),))

        if side == 'left' or side == 'both':
            if self._lazy:
                tapered = dc[..., offset:channels + offset]
                tapered *= np.hanning(2 * channels)[:channels]
                therest = dc[..., channels + offset:]
                thelist = [] if offset == 0 else [zeros]
                thelist.extend([tapered, therest])
                dc = da.concatenate(thelist, axis=-1)
            else:
                dc[..., offset:channels + offset] *= (
                    np.hanning(2 * channels)[:channels])
                dc[..., :offset] *= 0.
        if side == 'right' or side == 'both':
            rl = None if offset == 0 else -offset
            if self._lazy:
                therest = dc[..., :-channels - offset]
                tapered = dc[..., -channels - offset:rl]
                tapered *= np.hanning(2 * channels)[-channels:]
                thelist = [therest, tapered]
                if offset != 0:
                    thelist.append(zeros)
                dc = da.concatenate(thelist, axis=-1)
            else:
                dc[..., -channels - offset:rl] *= (
                    np.hanning(2 * channels)[-channels:])
                if offset != 0:
                    dc[..., -offset:] *= 0.

        if self._lazy:
            self.data = dc
        self.events.data_changed.trigger(obj=self)
        return channels

<<<<<<< HEAD
    def find_peaks1D_ohaver(
        self,
        xdim=None,
        slope_thresh=0,
        amp_thresh=None,
        subchannel=True,
        medfilt_radius=5,
        maxpeakn=30000,
        peakgroup=10,
        parallel=None,
        max_workers=None
    ):
=======
    def find_peaks1D_ohaver(self, xdim=None,
                            slope_thresh=0,
                            amp_thresh=None,
                            subchannel=True,
                            medfilt_radius=5,
                            maxpeakn=30000,
                            peakgroup=10,
                            parallel=None,
                            max_workers=None):
>>>>>>> 1ab508c0
        """Find positive peaks along a 1D Signal. It detects peaks by looking
        for downward zero-crossings in the first derivative that exceed
        'slope_thresh'.

        'slope_thresh' and 'amp_thresh', control sensitivity: higher
        values will neglect broad peaks (slope) and smaller features (amp),
        respectively.

        `peakgroup` is the number of points around the top of the peak
        that are taken to estimate the peak height. For spikes or very
        narrow peaks, set `peakgroup` to 1 or 2; for broad or noisy peaks,
        make `peakgroup` larger to reduce the effect of noise.

        Parameters
        ----------
        slope_thresh : float, optional
            1st derivative threshold to count the peak;
            higher values will neglect broader features;
            default is set to 0.
        amp_thresh : float, optional
            intensity threshold below which peaks are ignored;
            higher values will neglect smaller features;
            default is set to 10%% of max(y).
        medfilt_radius : int, optional
            median filter window to apply to smooth the data
            (see :py:func:`scipy.signal.medfilt`);
            if 0, no filter will be applied;
            default is set to 5.
        peakgroup : int, optional
            number of points around the "top part" of the peak
            that are taken to estimate the peak height;
            default is set to 10
        maxpeakn : int, optional
            number of maximum detectable peaks;
            default is set to 5000.
        subchannel : bool, default True
            default is set to True.
        %s
        %s

        Returns
        -------
        structured array of shape (npeaks) containing fields: 'position',
        'width', and 'height' for each peak.


        Raises
        ------
        SignalDimensionError
            If the signal dimension is not 1.
        """
        # TODO: add scipy.signal.find_peaks_cwt
        self._check_signal_dimension_equals_one()
        axis = self.axes_manager.signal_axes[0].axis
        peaks = self.map(find_peaks_ohaver,
                         x=axis,
                         slope_thresh=slope_thresh,
                         amp_thresh=amp_thresh,
                         medfilt_radius=medfilt_radius,
                         maxpeakn=maxpeakn,
                         peakgroup=peakgroup,
                         subchannel=subchannel,
                         ragged=True,
                         parallel=parallel,
                         max_workers=max_workers,
                         inplace=False)
        return peaks.data

    find_peaks1D_ohaver.__doc__ %= (PARALLEL_ARG, MAX_WORKERS_ARG)

    def estimate_peak_width(
        self,
        factor=0.5,
        window=None,
        return_interval=False,
        parallel=None,
        show_progressbar=None,
        max_workers=None,
    ):
        """Estimate the width of the highest intensity of peak
        of the spectra at a given fraction of its maximum.

        It can be used with asymmetric peaks. For accurate results any
        background must be previously substracted.
        The estimation is performed by interpolation using cubic splines.

        Parameters
        ----------
        factor : 0 < float < 1
            The default, 0.5, estimates the FWHM.
        window : None or float
            The size of the window centred at the peak maximum
            used to perform the estimation.
            The window size must be chosen with care: if it is narrower
            than the width of the peak at some positions or if it is
            so wide that it includes other more intense peaks this
            method cannot compute the width and a NaN is stored instead.
        return_interval: bool
            If True, returns 2 extra signals with the positions of the
            desired height fraction at the left and right of the
            peak.
        %s
        %s
        %s

        Returns
        -------
        width or [width, left, right], depending on the value of
        `return_interval`.
        """

        if show_progressbar is None:
            show_progressbar = preferences.General.show_progressbar
        self._check_signal_dimension_equals_one()
        if not 0 < factor < 1:
            raise ValueError("factor must be between 0 and 1.")

        axis = self.axes_manager.signal_axes[0]
        # x = axis.axis
        maxval = self.axes_manager.navigation_size
        show_progressbar = show_progressbar and maxval > 0

        def estimating_function(spectrum,
                                window=None,
                                factor=0.5,
                                axis=None):
            x = axis.axis
            if window is not None:
                vmax = axis.index2value(spectrum.argmax())
                slices = axis._get_array_slices(
                    slice(vmax - window * 0.5, vmax + window * 0.5))
                spectrum = spectrum[slices]
                x = x[slices]
            spline = scipy.interpolate.UnivariateSpline(
                x,
                spectrum - factor * spectrum.max(),
                s=0)
            roots = spline.roots()
            if len(roots) == 2:
                return np.array(roots)
            else:
                return np.full((2,), np.nan)

        both = self._map_iterate(estimating_function,
                                 window=window,
                                 factor=factor,
                                 axis=axis,
                                 ragged=False,
                                 inplace=False,
                                 parallel=parallel,
                                 show_progressbar=show_progressbar,
                                 max_workers=None)
        left, right = both.T.split()
        width = right - left
        if factor == 0.5:
            width.metadata.General.title = (
                self.metadata.General.title + " FWHM")
            left.metadata.General.title = (
                self.metadata.General.title + " FWHM left position")

            right.metadata.General.title = (
                self.metadata.General.title + " FWHM right position")
        else:
            width.metadata.General.title = (
                self.metadata.General.title +
                " full-width at %.1f maximum" % factor)

            left.metadata.General.title = (
                self.metadata.General.title +
                " full-width at %.1f maximum left position" % factor)
            right.metadata.General.title = (
                self.metadata.General.title +
                " full-width at %.1f maximum right position" % factor)
        for signal in (left, width, right):
            signal.axes_manager.set_signal_dimension(0)
            signal.set_signal_type("")
        if return_interval is True:
            return [width, left, right]
        else:
            return width

    estimate_peak_width.__doc__ %= (SHOW_PROGRESSBAR_ARG, PARALLEL_ARG, MAX_WORKERS_ARG)

    def plot(self,
             navigator="auto",
             plot_markers=True,
             autoscale='z',
             norm="auto",
             axes_manager=None,
             navigator_kwds={},
             **kwargs):
        """%s
        %s
        %s
        """
        super().plot(navigator=navigator,
                     plot_markers=plot_markers,
                     autoscale=autoscale,
                     norm=norm,
                     axes_manager=axes_manager,
                     navigator_kwds=navigator_kwds,
                     **kwargs)
    plot.__doc__ %= (BASE_PLOT_DOCSTRING, BASE_PLOT_DOCSTRING_PARAMETERS,
                     PLOT1D_DOCSTRING)


class LazySignal1D(LazySignal, Signal1D):

    """
    """
    _lazy = True

    def __init__(self, *args, **kwargs):
        super().__init__(*args, **kwargs)
        self.axes_manager.set_signal_dimension(1)<|MERGE_RESOLUTION|>--- conflicted
+++ resolved
@@ -53,12 +53,8 @@
 from hyperspy._signals.lazy import LazySignal
 from hyperspy.docstrings.signal1d import CROP_PARAMETER_DOC
 from hyperspy.docstrings.signal import SHOW_PROGRESSBAR_ARG, PARALLEL_ARG, MAX_WORKERS_ARG
-<<<<<<< HEAD
 from hyperspy.docstrings.plot import (
     BASE_PLOT_DOCSTRING, BASE_PLOT_DOCSTRING_PARAMETERS, PLOT1D_DOCSTRING)
-from hyperspy.misc.test_utils import ignore_warning
-=======
->>>>>>> 1ab508c0
 
 
 _logger = logging.getLogger(__name__)
@@ -1387,20 +1383,6 @@
         self.events.data_changed.trigger(obj=self)
         return channels
 
-<<<<<<< HEAD
-    def find_peaks1D_ohaver(
-        self,
-        xdim=None,
-        slope_thresh=0,
-        amp_thresh=None,
-        subchannel=True,
-        medfilt_radius=5,
-        maxpeakn=30000,
-        peakgroup=10,
-        parallel=None,
-        max_workers=None
-    ):
-=======
     def find_peaks1D_ohaver(self, xdim=None,
                             slope_thresh=0,
                             amp_thresh=None,
@@ -1410,7 +1392,6 @@
                             peakgroup=10,
                             parallel=None,
                             max_workers=None):
->>>>>>> 1ab508c0
         """Find positive peaks along a 1D Signal. It detects peaks by looking
         for downward zero-crossings in the first derivative that exceed
         'slope_thresh'.
