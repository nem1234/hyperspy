# -*- coding: utf-8 -*-
# Copyright 2007-2021 The HyperSpy developers
#
# This file is part of  HyperSpy.
#
#  HyperSpy is free software: you can redistribute it and/or modify
# it under the terms of the GNU General Public License as published by
# the Free Software Foundation, either version 3 of the License, or
# (at your option) any later version.
#
#  HyperSpy is distributed in the hope that it will be useful,
# but WITHOUT ANY WARRANTY; without even the implied warranty of
# MERCHANTABILITY or FITNESS FOR A PARTICULAR PURPOSE.  See the
# GNU General Public License for more details.
#
# You should have received a copy of the GNU General Public License
# along with  HyperSpy.  If not, see <http://www.gnu.org/licenses/>.

import logging
from functools import partial
import warnings

import numpy as np
import dask.array as da
import dask.delayed as dd
import dask
from dask.diagnostics import ProgressBar
from itertools import product
from distutils.version import LooseVersion


from hyperspy.signal import BaseSignal
from hyperspy.defaults_parser import preferences
from hyperspy.docstrings.signal import SHOW_PROGRESSBAR_ARG
from hyperspy.exceptions import VisibleDeprecationWarning
from hyperspy.external.progressbar import progressbar
from hyperspy.misc.array_tools import (_requires_linear_rebin,
                                       get_signal_chunk_slice)
from hyperspy.misc.hist_tools import histogram_dask
from hyperspy.misc.machine_learning import import_sklearn
<<<<<<< HEAD
from hyperspy.misc.utils import multiply, dummy_context_manager,\
    process_function_blockwise, guess_output_signal_size, rechunk_signal
=======
from hyperspy.misc.utils import multiply, dummy_context_manager, isiterable

>>>>>>> cc333139

_logger = logging.getLogger(__name__)

lazyerror = NotImplementedError('This method is not available in lazy signals')


def to_array(thing, chunks=None):
    """Accepts BaseSignal, dask or numpy arrays and always produces either
    numpy or dask array.

    Parameters
    ----------
    thing : {BaseSignal, dask.array.Array, numpy.ndarray}
        the thing to be converted
    chunks : {None, tuple of tuples}
        If None, the returned value is a numpy array. Otherwise returns dask
        array with the chunks as specified.

    Returns
    -------
    res : {numpy.ndarray, dask.array.Array}
    """
    if thing is None:
        return None
    if isinstance(thing, BaseSignal):
        thing = thing.data
    if chunks is None:
        if isinstance(thing, da.Array):
            thing = thing.compute()
        if isinstance(thing, np.ndarray):
            return thing
        else:
            raise ValueError
    else:
        if isinstance(thing, np.ndarray):
            thing = da.from_array(thing, chunks=chunks)
        if isinstance(thing, da.Array):
            if thing.chunks != chunks:
                thing = thing.rechunk(chunks)
            return thing
        else:
            raise ValueError


class LazySignal(BaseSignal):
    """A Lazy Signal instance that delays computation until explicitly saved
    (assuming storing the full result of computation in memory is not feasible)
    """
    _lazy = True

    def compute(self, close_file=False, show_progressbar=None, **kwargs):
        """Attempt to store the full signal in memory.

        Parameters
        ----------
        close_file : bool, default False
            If True, attemp to close the file associated with the dask
            array data if any. Note that closing the file will make all other
            associated lazy signals inoperative.
        %s

        Returns
        -------
        None

        """
        if "progressbar" in kwargs:
            warnings.warn(
                "The `progressbar` keyword is deprecated and will be removed "
                "in HyperSpy 2.0. Use `show_progressbar` instead.",
                VisibleDeprecationWarning,
            )
            show_progressbar = kwargs["progressbar"]

        if show_progressbar is None:
            show_progressbar = preferences.General.show_progressbar

        cm = ProgressBar if show_progressbar else dummy_context_manager

        with cm():
            da = self.data
            data = da.compute()
            if close_file:
                self.close_file()
            self.data = data

        self._lazy = False
        self._assign_subclass()

    compute.__doc__ %= SHOW_PROGRESSBAR_ARG

    def close_file(self):
        """Closes the associated data file if any.

        Currently it only supports closing the file associated with a dask
        array created from an h5py DataSet (default HyperSpy hdf5 reader).

        """
        arrkey = None
        for key in self.data.dask.keys():
            if "array-original" in key:
                arrkey = key
                break
        if arrkey:
            try:
                self.data.dask[arrkey].file.close()
            except AttributeError:
                _logger.exception("Failed to close lazy Signal file")

    def _get_dask_chunks(self, axis=None, dtype=None):
        """Returns dask chunks.

        Aims:
            - Have at least one signal (or specified axis) in a single chunk,
              or as many as fit in memory

        Parameters
        ----------
        axis : {int, string, None, axis, tuple}
            If axis is None (default), returns chunks for current data shape so
            that at least one signal is in the chunk. If an axis is specified,
            only that particular axis is guaranteed to be "not sliced".
        dtype : {string, np.dtype}
            The dtype of target chunks.

        Returns
        -------
        Tuple of tuples, dask chunks
        """
        dc = self.data
        dcshape = dc.shape
        for _axis in self.axes_manager._axes:
            if _axis.index_in_array < len(dcshape):
                _axis.size = int(dcshape[_axis.index_in_array])

        if axis is not None:
            need_axes = self.axes_manager[axis]
            if not np.iterable(need_axes):
                need_axes = [need_axes, ]
        else:
            need_axes = self.axes_manager.signal_axes

        if dtype is None:
            dtype = dc.dtype
        elif not isinstance(dtype, np.dtype):
            dtype = np.dtype(dtype)
        typesize = max(dtype.itemsize, dc.dtype.itemsize)
        want_to_keep = multiply([ax.size for ax in need_axes]) * typesize

        # @mrocklin reccomends to have around 100MB chunks, so we do that:
        num_that_fit = int(100. * 2.**20 / want_to_keep)

        # want to have at least one "signal" per chunk
        if num_that_fit < 2:
            chunks = [tuple(1 for _ in range(i)) for i in dc.shape]
            for ax in need_axes:
                chunks[ax.index_in_array] = dc.shape[ax.index_in_array],
            return tuple(chunks)

        sizes = [
            ax.size for ax in self.axes_manager._axes if ax not in need_axes
        ]
        indices = [
            ax.index_in_array for ax in self.axes_manager._axes
            if ax not in need_axes
        ]

        while True:
            if multiply(sizes) <= num_that_fit:
                break

            i = np.argmax(sizes)
            sizes[i] = np.floor(sizes[i] / 2)
        chunks = []
        ndim = len(dc.shape)
        for i in range(ndim):
            if i in indices:
                size = float(dc.shape[i])
                split_array = np.array_split(
                    np.arange(size), np.ceil(size / sizes[indices.index(i)]))
                chunks.append(tuple(len(sp) for sp in split_array))
            else:
                chunks.append((dc.shape[i], ))
        return tuple(chunks)

    def _get_navigation_chunk_size(self):
        nav_axes = self.axes_manager.navigation_indices_in_array
        nav_chunks = tuple([self.data.chunks[i] for i in sorted(nav_axes)])
        return nav_chunks

    def _make_lazy(self, axis=None, rechunk=False, dtype=None):
        self.data = self._lazy_data(axis=axis, rechunk=rechunk, dtype=dtype)

    def change_dtype(self, dtype, rechunk=True):
        # To be consistent with the rechunk argument of other method, we use
        # 'dask_auto' in favour of a chunking which doesn't split signal space.
        if rechunk:
            rechunk = 'dask_auto'
        from hyperspy.misc import rgb_tools
        if not isinstance(dtype, np.dtype) and (dtype not in
                                                rgb_tools.rgb_dtypes):
            dtype = np.dtype(dtype)
        super().change_dtype(dtype)
        self._make_lazy(rechunk=rechunk, dtype=dtype)
    change_dtype.__doc__ = BaseSignal.change_dtype.__doc__

    def _lazy_data(self, axis=None, rechunk=True, dtype=None):
        """Return the data as a dask array, rechunked if necessary.

        Parameters
        ----------
        axis: None, DataAxis or tuple of data axes
            The data axis that must not be broken into chunks when `rechunk`
            is `True`. If None, it defaults to the current signal axes.
        rechunk: bool, "dask_auto"
            If `True`, it rechunks the data if necessary making sure that the
            axes in ``axis`` are not split into chunks. If `False` it does
            not rechunk at least the data is not a dask array, in which case
            it chunks as if rechunk was `True`. If "dask_auto", rechunk if
            necessary using dask's automatic chunk guessing.

        """
        if rechunk == "dask_auto":
            new_chunks = "auto"
        else:
            new_chunks = self._get_dask_chunks(axis=axis, dtype=dtype)
        if isinstance(self.data, da.Array):
            res = self.data
            if self.data.chunks != new_chunks and rechunk:
                _logger.info(
                    "Rechunking.\nOriginal chunks: %s" % str(self.data.chunks))
                res = self.data.rechunk(new_chunks)
                _logger.info(
                    "Final chunks: %s " % str(res.chunks))
        else:
            if isinstance(self.data, np.ma.masked_array):
                data = np.where(self.data.mask, np.nan, self.data)
            else:
                data = self.data
            res = da.from_array(data, chunks=new_chunks)
        assert isinstance(res, da.Array)
        return res

    def _apply_function_on_data_and_remove_axis(self, function, axes,
                                                out=None, rechunk=True):
        def get_dask_function(numpy_name):
            # Translate from the default numpy to dask functions
            translations = {'amax': 'max', 'amin': 'min'}
            if numpy_name in translations:
                numpy_name = translations[numpy_name]
            return getattr(da, numpy_name)

        function = get_dask_function(function.__name__)
        axes = self.axes_manager[axes]
        if not np.iterable(axes):
            axes = (axes, )
        ar_axes = tuple(ax.index_in_array for ax in axes)
        if len(ar_axes) == 1:
            ar_axes = ar_axes[0]
        # For reduce operations the actual signal and navigation
        # axes configuration does not matter. Hence we leave
        # dask guess the chunks
        if rechunk is True:
            rechunk = "dask_auto"
        current_data = self._lazy_data(rechunk=rechunk)
        # Apply reducing function
        new_data = function(current_data, axis=ar_axes)
        if not new_data.ndim:
            new_data = new_data.reshape((1, ))
        if out:
            if out.data.shape == new_data.shape:
                out.data = new_data
                out.events.data_changed.trigger(obj=out)
            else:
                raise ValueError(
                    "The output shape %s does not match  the shape of "
                    "`out` %s" % (new_data.shape, out.data.shape))
        else:
            s = self._deepcopy_with_new_data(new_data)
            s._remove_axis([ax.index_in_axes_manager for ax in axes])
            return s

    def rebin(self, new_shape=None, scale=None,
              crop=False, out=None, rechunk=True):
        factors = self._validate_rebin_args_and_get_factors(
            new_shape=new_shape,
            scale=scale)
        if _requires_linear_rebin(arr=self.data, scale=factors):
            if new_shape:
                raise NotImplementedError(
                    "Lazy rebin requires that the new shape is a divisor "
                    "of the original signal shape e.g. if original shape "
                    "(10| 6), new_shape=(5| 3) is valid, (3 | 4) is not.")
            else:
                raise NotImplementedError(
                    "Lazy rebin requires scale to be integer and divisor of the "
                    "original signal shape")
        axis = {ax.index_in_array: ax
                for ax in self.axes_manager._axes}[factors.argmax()]
        self._make_lazy(axis=axis, rechunk=rechunk)
        return super().rebin(new_shape=new_shape,
                             scale=scale, crop=crop, out=out)
    rebin.__doc__ = BaseSignal.rebin.__doc__

    def __array__(self, dtype=None):
        return self.data.__array__(dtype=dtype)

    def _make_sure_data_is_contiguous(self):
        self._make_lazy(rechunk=True)

    def diff(self, axis, order=1, out=None, rechunk=True):
        arr_axis = self.axes_manager[axis].index_in_array

        def dask_diff(arr, n, axis):
            # assume arr is da.Array already
            n = int(n)
            if n == 0:
                return arr
            if n < 0:
                raise ValueError("order must be positive")
            nd = len(arr.shape)
            slice1 = [slice(None)] * nd
            slice2 = [slice(None)] * nd
            slice1[axis] = slice(1, None)
            slice2[axis] = slice(None, -1)
            slice1 = tuple(slice1)
            slice2 = tuple(slice2)
            if n > 1:
                return dask_diff(arr[slice1] - arr[slice2], n - 1, axis=axis)
            else:
                return arr[slice1] - arr[slice2]

        current_data = self._lazy_data(axis=axis, rechunk=rechunk)
        new_data = dask_diff(current_data, order, arr_axis)
        if not new_data.ndim:
            new_data = new_data.reshape((1, ))

        s = out or self._deepcopy_with_new_data(new_data)
        if out:
            if out.data.shape == new_data.shape:
                out.data = new_data
            else:
                raise ValueError(
                    "The output shape %s does not match  the shape of "
                    "`out` %s" % (new_data.shape, out.data.shape))
        axis2 = s.axes_manager[axis]
        new_offset = self.axes_manager[axis].offset + (order * axis2.scale / 2)
        axis2.offset = new_offset
        s.get_dimensions_from_data()
        if out is None:
            return s
        else:
            out.events.data_changed.trigger(obj=out)

    diff.__doc__ = BaseSignal.diff.__doc__

    def integrate_simpson(self, axis, out=None):
        axis = self.axes_manager[axis]
        from scipy import integrate
        axis = self.axes_manager[axis]
        data = self._lazy_data(axis=axis, rechunk=True)
        new_data = data.map_blocks(
            integrate.simps,
            x=axis.axis,
            axis=axis.index_in_array,
            drop_axis=axis.index_in_array,
            dtype=data.dtype)
        s = out or self._deepcopy_with_new_data(new_data)
        if out:
            if out.data.shape == new_data.shape:
                out.data = new_data
                out.events.data_changed.trigger(obj=out)
            else:
                raise ValueError(
                    "The output shape %s does not match  the shape of "
                    "`out` %s" % (new_data.shape, out.data.shape))
        else:
            s._remove_axis(axis.index_in_axes_manager)
            return s

    integrate_simpson.__doc__ = BaseSignal.integrate_simpson.__doc__

    def valuemax(self, axis, out=None, rechunk=True):
        idx = self.indexmax(axis, rechunk=rechunk)
        old_data = idx.data
        data = old_data.map_blocks(
            lambda x: self.axes_manager[axis].index2value(x))
        if out is None:
            idx.data = data
            return idx
        else:
            out.data = data
            out.events.data_changed.trigger(obj=out)

    valuemax.__doc__ = BaseSignal.valuemax.__doc__

    def valuemin(self, axis, out=None, rechunk=True):
        idx = self.indexmin(axis, rechunk=rechunk)
        old_data = idx.data
        data = old_data.map_blocks(
            lambda x: self.axes_manager[axis].index2value(x))
        if out is None:
            idx.data = data
            return idx
        else:
            out.data = data
            out.events.data_changed.trigger(obj=out)

    valuemin.__doc__ = BaseSignal.valuemin.__doc__

    def get_histogram(self, bins='fd', out=None, rechunk=True, **kwargs):
        if 'range_bins' in kwargs:
            _logger.warning("'range_bins' argument not supported for lazy "
                            "signals")
            del kwargs['range_bins']
        from hyperspy.signals import Signal1D
        data = self._lazy_data(rechunk=rechunk).flatten()
        hist, bin_edges = histogram_dask(data, bins=bins, **kwargs)
        if out is None:
            hist_spec = Signal1D(hist)
            hist_spec._lazy = True
            hist_spec._assign_subclass()
        else:
            hist_spec = out
            # we always overwrite the data because the computation is lazy ->
            # the result signal is lazy. Assume that the `out` is already lazy
            hist_spec.data = hist
        hist_spec.axes_manager[0].scale = bin_edges[1] - bin_edges[0]
        hist_spec.axes_manager[0].offset = bin_edges[0]
        hist_spec.axes_manager[0].size = hist.shape[-1]
        hist_spec.axes_manager[0].name = 'value'
        hist_spec.metadata.General.title = (
            self.metadata.General.title + " histogram")
        hist_spec.metadata.Signal.binned = True
        if out is None:
            return hist_spec
        else:
            out.events.data_changed.trigger(obj=out)

    get_histogram.__doc__ = BaseSignal.get_histogram.__doc__

    @staticmethod
    def _estimate_poissonian_noise_variance(dc, gain_factor, gain_offset,
                                            correlation_factor):
        variance = (dc * gain_factor + gain_offset) * correlation_factor
        # The lower bound of the variance is the gaussian noise.
        variance = da.clip(variance, gain_offset * correlation_factor, np.inf)
        return variance

    # def _get_navigation_signal(self, data=None, dtype=None):
    # return super()._get_navigation_signal(data=data, dtype=dtype).as_lazy()

    # _get_navigation_signal.__doc__ = BaseSignal._get_navigation_signal.__doc__

    # def _get_signal_signal(self, data=None, dtype=None):
    #     return super()._get_signal_signal(data=data, dtype=dtype).as_lazy()

    # _get_signal_signal.__doc__ = BaseSignal._get_signal_signal.__doc__

    def _calculate_summary_statistics(self, rechunk=True):
        if rechunk is True:
            # Use dask auto rechunk instead of HyperSpy's one, what should be
            # better for these operations
            rechunk = "dask_auto"
        data = self._lazy_data(rechunk=rechunk)
        _raveled = data.ravel()
        _mean, _std, _min, _q1, _q2, _q3, _max = da.compute(
            da.nanmean(data),
            da.nanstd(data),
            da.nanmin(data),
            da.percentile(_raveled, [25, ]),
            da.percentile(_raveled, [50, ]),
            da.percentile(_raveled, [75, ]),
            da.nanmax(data), )
        return _mean, _std, _min, _q1, _q2, _q3, _max

    def _map_all(self, function, inplace=True, **kwargs):
        calc_result = dd(function)(self.data, **kwargs)
        if inplace:
            self.data = da.from_delayed(calc_result, shape=self.data.shape,
                                        dtype=self.data.dtype)
            return None
        return self._deepcopy_with_new_data(calc_result)

    def _map_iterate(self,
                     function,
                     iterating_kwargs=(),
                     show_progressbar=None,
                     parallel=None,
                     max_workers=None,
                     ragged=False,
                     inplace=True,
                     output_signal_size=None,
                     output_dtype=None,
                     **kwargs):
<<<<<<< HEAD
        """This function has two different implementations
        based on if there is a BaseSignal passed as an argument
        or not.
        """
        # unpacking keyword arguments
        if ragged and inplace:
            raise ValueError("Ragged and inplace are not compatible with a lazy signal")
        autodetermine = (output_signal_size is None or output_dtype is None)

        rechunked_signals = ()
        iter_keys = []
        testing_kwargs = {}
        nav_indexes = self.axes_manager.navigation_indices_in_array
        if len(iterating_kwargs) > 0:
            for key, signal in iterating_kwargs:
                if (signal.axes_manager.navigation_shape != self.axes_manager.navigation_shape and
                        signal.axes_manager.navigation_shape != ()):
                    if signal.axes_manager.signal_shape == ():
                        kwargs[key] = signal.data  # this really isn't an iterating signal.
                    else:
                        raise ValueError('the size of the navigation_shape: <' +
                                        str(signal.axes_manager.navigation_shape) +
                                        '> must be consistent with the size of the mapped signal <' +
                                        str(self.axes_manager.navigation_shape) + '>')
                elif signal.axes_manager.navigation_shape == ():
                    if signal.axes_manager.signal_shape == (1,):
                        kwargs[key] = signal.data[0]  # this really isn't an iterating signal.
                    else:
                        kwargs[key] = signal.data
                else:
                    rechunked_signal, test_kwarg = rechunk_signal(signal,
                                                                  key,
                                                                  nav_chunks=self._get_navigation_chunk_size(),
                                                                  test=autodetermine)
                    rechunked_signals += (rechunked_signal,)
                    testing_kwargs.update(test_kwarg)
                    kwargs.pop(key)
        if autodetermine:
            testing_kwargs = {**kwargs, **testing_kwargs}
            test_data = np.array(self.inav[(0,) * len(self.axes_manager.navigation_shape)].data.compute())
            output_signal_size, output_dtype = guess_output_signal_size(test_signal=test_data,
                                                                        function=function,
                                                                        ragged=ragged,
                                                                        **testing_kwargs)
        # Dropping/Adding Axes
        if output_signal_size == self.axes_manager.signal_shape:
            drop_axis = None
            new_axis = None
            axes_changed = False
=======
        if ragged not in (True, False):
            raise ValueError('"ragged" kwarg has to be bool for lazy signals')
        _logger.debug("Entering '_map_iterate'")

        size = max(1, self.axes_manager.navigation_size)
        from hyperspy.misc.utils import (create_map_objects,
                                         map_result_construction)
        func, iterators = create_map_objects(function, size, iterating_kwargs,
                                             **kwargs)
        iterators = (self._iterate_signal(), ) + iterators
        res_shape = self.axes_manager._navigation_shape_in_array
        # no navigation
        if not len(res_shape) and ragged:
            res_shape = (1,)

        all_delayed = [dd(func)(data) for data in zip(*iterators)]

        if ragged:
            if inplace:
                raise ValueError("In place computation is not compatible with "
                                  "ragged array for lazy signal.")
            # Shape of the signal dimension will change for the each nav.
            # index, which means we can't predict the shape and the dtype needs
            # to be python object to support numpy ragged array
            sig_shape = ()
            sig_dtype = np.dtype('O')
>>>>>>> cc333139
        else:
            axes_changed = True
            if len(output_signal_size) != len(self.axes_manager.signal_shape):
                drop_axis = self.axes_manager.signal_indices_in_array
                new_axis = tuple(range(len(output_signal_size)))
            else:
                drop_axis = [it for (o, i, it) in zip(output_signal_size,
                                                      self.axes_manager.signal_shape,
                                                      self.axes_manager.signal_indices_in_array)
                             if o != i]
                new_axis = drop_axis
        chunks = tuple([self.data.chunks[i] for i in sorted(nav_indexes)]) + output_signal_size
        mapped = da.map_blocks(process_function_blockwise,
                               self.data,
                               *rechunked_signals,
                               function=function,
                               nav_indexes=nav_indexes,
                               drop_axis=drop_axis,
                               new_axis=new_axis,
                               output_signal_size=output_signal_size,
                               dtype=output_dtype,
                               chunks=chunks,
                               iterating_kwargs=iter_keys,
                               **kwargs)
        if inplace:
            self.data = mapped
            sig = self
        else:
<<<<<<< HEAD
            sig = self._deepcopy_with_new_data(mapped)
            if ragged:
                sig.axes_manager.remove(sig.axes_manager.signal_axes)
                sig.__class__ = LazySignal
                sig.__init__(**sig._to_dictionary(add_models=True))
                #if len(sig.axes_manager._axes) == 0:
                #    sig.axes_manager._append_axis(1, navigate=True, name='Scalar')

                return sig
            # remove if too many axes
        if axes_changed:
            sig.axes_manager.remove(sig.axes_manager.signal_axes[len(output_signal_size):])
            # add additional required axes
            for ind in range(
                    len(output_signal_size) - sig.axes_manager.signal_dimension, 0, -1):
                sig.axes_manager._append_axis(output_signal_size[-ind], navigate=False)
        if not ragged:
            sig.get_dimensions_from_data()
        if len(sig.axes_manager._axes) == 0:
            sig.axes_manager._append_axis(1, navigate=True, name='Scalar')
        return sig
=======
            if len(pixels) > 0:
                for step in reversed(res_shape):
                    _len = len(pixels)
                    starts = range(0, _len, step)
                    ends = range(step, _len + step, step)
                    pixels = [
                        da.stack(
                            pixels[s:e], axis=0) for s, e in zip(starts, ends)
                    ]
            res_data = pixels[0]

        res = map_result_construction(
            self, inplace, res_data, ragged, sig_shape, lazy=not ragged)

        return res
>>>>>>> cc333139

    def _iterate_signal(self):
        if self.axes_manager.navigation_size < 2:
            yield self()
            return
        nav_dim = self.axes_manager.navigation_dimension
        sig_dim = self.axes_manager.signal_dimension
        nav_indices = self.axes_manager.navigation_indices_in_array[::-1]
        nav_lengths = np.atleast_1d(
            np.array(self.data.shape)[list(nav_indices)])
        getitem = [slice(None)] * (nav_dim + sig_dim)
        data = self._lazy_data()
        for indices in product(*[range(l) for l in nav_lengths]):
            for res, ind in zip(indices, nav_indices):
                getitem[ind] = res
            yield data[tuple(getitem)]

    def _block_iterator(self,
                        flat_signal=True,
                        get=dask.threaded.get,
                        navigation_mask=None,
                        signal_mask=None):
        """A function that allows iterating lazy signal data by blocks,
        defining the dask.Array.

        Parameters
        ----------
        flat_signal: bool
            returns each block flattened, such that the shape (for the
            particular block) is (navigation_size, signal_size), with
            optionally masked elements missing. If false, returns
            the equivalent of s.inav[{blocks}].data, where masked elements are
            set to np.nan or 0.
        get : dask scheduler
            the dask scheduler to use for computations;
            default `dask.threaded.get`
        navigation_mask : {BaseSignal, numpy array, dask array}
            The navigation locations marked as True are not returned (flat) or
            set to NaN or 0.
        signal_mask : {BaseSignal, numpy array, dask array}
            The signal locations marked as True are not returned (flat) or set
            to NaN or 0.

        """
        self._make_lazy()
        data = self._data_aligned_with_axes
        nav_chunks = data.chunks[:self.axes_manager.navigation_dimension]
        indices = product(*[range(len(c)) for c in nav_chunks])
        signalsize = self.axes_manager.signal_size
        sig_reshape = (signalsize,) if signalsize else ()
        data = data.reshape((self.axes_manager.navigation_shape[::-1] +
                             sig_reshape))

        if signal_mask is None:
            signal_mask = slice(None) if flat_signal else \
                np.zeros(self.axes_manager.signal_size, dtype='bool')
        else:
            try:
                signal_mask = to_array(signal_mask).ravel()
            except ValueError:
                # re-raise with a message
                raise ValueError("signal_mask has to be a signal, numpy or"
                                 " dask array, but "
                                 "{} was given".format(type(signal_mask)))
            if flat_signal:
                signal_mask = ~signal_mask

        if navigation_mask is None:
            nav_mask = da.zeros(
                self.axes_manager.navigation_shape[::-1],
                chunks=nav_chunks,
                dtype='bool')
        else:
            try:
                nav_mask = to_array(navigation_mask, chunks=nav_chunks)
            except ValueError:
                # re-raise with a message
                raise ValueError("navigation_mask has to be a signal, numpy or"
                                 " dask array, but "
                                 "{} was given".format(type(navigation_mask)))
        if flat_signal:
            nav_mask = ~nav_mask
        for ind in indices:
            chunk = get(data.dask,
                        (data.name, ) + ind + (0,) * bool(signalsize))
            n_mask = get(nav_mask.dask, (nav_mask.name, ) + ind)
            if flat_signal:
                yield chunk[n_mask, ...][..., signal_mask]
            else:
                chunk = chunk.copy()
                value = np.nan if np.can_cast('float', chunk.dtype) else 0
                chunk[n_mask, ...] = value
                chunk[..., signal_mask] = value
                yield chunk.reshape(chunk.shape[:-1] +
                                    self.axes_manager.signal_shape[::-1])

    def decomposition(
        self,
        normalize_poissonian_noise=False,
        algorithm="SVD",
        output_dimension=None,
        signal_mask=None,
        navigation_mask=None,
        get=dask.threaded.get,
        num_chunks=None,
        reproject=True,
        print_info=True,
        **kwargs
    ):
        """Perform Incremental (Batch) decomposition on the data.

        The results are stored in ``self.learning_results``.

        Read more in the :ref:`User Guide <big_data.decomposition>`.

        Parameters
        ----------
        normalize_poissonian_noise : bool, default False
            If True, scale the signal to normalize Poissonian noise using
            the approach described in [KeenanKotula2004]_.
        algorithm : {'SVD', 'PCA', 'ORPCA', 'ORNMF'}, default 'SVD'
            The decomposition algorithm to use.
        output_dimension : int or None, default None
            Number of components to keep/calculate. If None, keep all
            (only valid for 'SVD' algorithm)
        get : dask scheduler
            the dask scheduler to use for computations;
            default `dask.threaded.get`
        num_chunks : int or None, default None
            the number of dask chunks to pass to the decomposition model.
            More chunks require more memory, but should run faster. Will be
            increased to contain at least ``output_dimension`` signals.
        navigation_mask : {BaseSignal, numpy array, dask array}
            The navigation locations marked as True are not used in the
            decomposition.
        signal_mask : {BaseSignal, numpy array, dask array}
            The signal locations marked as True are not used in the
            decomposition.
        reproject : bool, default True
            Reproject data on the learnt components (factors) after learning.
        print_info : bool, default True
            If True, print information about the decomposition being performed.
            In the case of sklearn.decomposition objects, this includes the
            values of all arguments of the chosen sklearn algorithm.
        **kwargs
            passed to the partial_fit/fit functions.

        References
        ----------
        .. [KeenanKotula2004] M. Keenan and P. Kotula, "Accounting for Poisson noise
            in the multivariate analysis of ToF-SIMS spectrum images", Surf.
            Interface Anal 36(3) (2004): 203-212.

        See Also
        --------
        * :py:meth:`~.learn.mva.MVA.decomposition` for non-lazy signals
        * :py:func:`dask.array.linalg.svd`
        * :py:class:`sklearn.decomposition.IncrementalPCA`
        * :py:class:`~.learn.rpca.ORPCA`
        * :py:class:`~.learn.ornmf.ORNMF`

        """
        if kwargs.get("bounds", False):
            warnings.warn(
                "The `bounds` keyword is deprecated and will be removed "
                "in v2.0. Since version > 1.3 this has no effect.",
                VisibleDeprecationWarning,
            )
            kwargs.pop("bounds", None)

        # Deprecate 'ONMF' for 'ORNMF'
        if algorithm == "ONMF":
            warnings.warn(
                "The argument `algorithm='ONMF'` has been deprecated and will "
                "be removed in future. Please use `algorithm='ORNMF'` instead.",
                VisibleDeprecationWarning,
            )
            algorithm = "ORNMF"


        # Check algorithms requiring output_dimension
        algorithms_require_dimension = ["PCA", "ORPCA", "ORNMF"]
        if algorithm in algorithms_require_dimension and output_dimension is None:
            raise ValueError(
                "`output_dimension` must be specified for '{}'".format(algorithm)
            )

        explained_variance = None
        explained_variance_ratio = None

        _al_data = self._data_aligned_with_axes
        nav_chunks = _al_data.chunks[: self.axes_manager.navigation_dimension]
        sig_chunks = _al_data.chunks[self.axes_manager.navigation_dimension :]

        num_chunks = 1 if num_chunks is None else num_chunks
        blocksize = np.min([multiply(ar) for ar in product(*nav_chunks)])
        nblocks = multiply([len(c) for c in nav_chunks])

        if output_dimension and blocksize / output_dimension < num_chunks:
            num_chunks = np.ceil(blocksize / output_dimension)

        blocksize *= num_chunks

        # Initialize print_info
        to_print = [
            "Decomposition info:",
            "  normalize_poissonian_noise={}".format(normalize_poissonian_noise),
            "  algorithm={}".format(algorithm),
            "  output_dimension={}".format(output_dimension)
        ]

        # LEARN
        if algorithm == "PCA":
            if not import_sklearn.sklearn_installed:
                raise ImportError("algorithm='PCA' requires scikit-learn")

            obj = import_sklearn.sklearn.decomposition.IncrementalPCA(n_components=output_dimension)
            method = partial(obj.partial_fit, **kwargs)
            reproject = True
            to_print.extend(["scikit-learn estimator:", obj])

        elif algorithm == "ORPCA":
            from hyperspy.learn.rpca import ORPCA

            batch_size = kwargs.pop("batch_size", None)
            obj = ORPCA(output_dimension, **kwargs)
            method = partial(obj.fit, batch_size=batch_size)

        elif algorithm == "ORNMF":
            from hyperspy.learn.ornmf import ORNMF

            batch_size = kwargs.pop("batch_size", None)
            obj = ORNMF(output_dimension, **kwargs)
            method = partial(obj.fit, batch_size=batch_size)

        elif algorithm != "SVD":
            raise ValueError("'algorithm' not recognised")

        original_data = self.data
        try:
            _logger.info("Performing decomposition analysis")

            if normalize_poissonian_noise:
                _logger.info("Scaling the data to normalize Poissonian noise")

                data = self._data_aligned_with_axes
                ndim = self.axes_manager.navigation_dimension
                sdim = self.axes_manager.signal_dimension
                nm = da.logical_not(
                    da.zeros(self.axes_manager.navigation_shape[::-1], chunks=nav_chunks)
                    if navigation_mask is None
                    else to_array(navigation_mask, chunks=nav_chunks)
                )
                sm = da.logical_not(
                    da.zeros(self.axes_manager.signal_shape[::-1], chunks=sig_chunks)
                    if signal_mask is None
                    else to_array(signal_mask, chunks=sig_chunks)
                )
                ndim = self.axes_manager.navigation_dimension
                sdim = self.axes_manager.signal_dimension
                bH, aG = da.compute(
                    data.sum(axis=tuple(range(ndim))),
                    data.sum(axis=tuple(range(ndim, ndim + sdim))),
                )
                bH = da.where(sm, bH, 1)
                aG = da.where(nm, aG, 1)

                raG = da.sqrt(aG)
                rbH = da.sqrt(bH)

                coeff = raG[(...,) + (None,) * rbH.ndim] * rbH[(None,) * raG.ndim + (...,)]
                coeff.map_blocks(np.nan_to_num)
                coeff = da.where(coeff == 0, 1, coeff)
                data = data / coeff
                self.data = data

            # LEARN
            if algorithm == "SVD":
                reproject = False
                from dask.array.linalg import svd

                try:
                    self._unfolded4decomposition = self.unfold()
                    # TODO: implement masking
                    if navigation_mask or signal_mask:
                        raise NotImplementedError("Masking is not yet implemented for lazy SVD")

                    U, S, V = svd(self.data)

                    if output_dimension is None:
                        min_shape = min(min(U.shape), min(V.shape))
                    else:
                        min_shape = output_dimension

                    U = U[:, :min_shape]
                    S = S[:min_shape]
                    V = V[:min_shape]

                    factors = V.T
                    explained_variance = S ** 2 / self.data.shape[0]
                    loadings = U * S
                finally:
                    if self._unfolded4decomposition is True:
                        self.fold()
                        self._unfolded4decomposition is False
            else:
                this_data = []
                try:
                    for chunk in progressbar(
                        self._block_iterator(
                            flat_signal=True,
                            get=get,
                            signal_mask=signal_mask,
                            navigation_mask=navigation_mask,
                        ),
                        total=nblocks,
                        leave=True,
                        desc="Learn",
                    ):
                        this_data.append(chunk)
                        if len(this_data) == num_chunks:
                            thedata = np.concatenate(this_data, axis=0)
                            method(thedata)
                            this_data = []
                    if len(this_data):
                        thedata = np.concatenate(this_data, axis=0)
                        method(thedata)
                except KeyboardInterrupt:  # pragma: no cover
                    pass

            # GET ALREADY CALCULATED RESULTS
            if algorithm == "PCA":
                explained_variance = obj.explained_variance_
                explained_variance_ratio = obj.explained_variance_ratio_
                factors = obj.components_.T

            elif algorithm == "ORPCA":
                factors, loadings = obj.finish()
                loadings = loadings.T

            elif algorithm == "ORNMF":
                factors, loadings = obj.finish()
                loadings = loadings.T

            # REPROJECT
            if reproject:
                if algorithm == "PCA":
                    method = obj.transform

                    def post(a):
                        return np.concatenate(a, axis=0)

                elif algorithm == "ORPCA":
                    method = obj.project

                    def post(a):
                        return np.concatenate(a, axis=1).T

                elif algorithm == "ORNMF":
                    method = obj.project

                    def post(a):
                        return np.concatenate(a, axis=1).T

                _map = map(
                    lambda thing: method(thing),
                    self._block_iterator(
                        flat_signal=True,
                        get=get,
                        signal_mask=signal_mask,
                        navigation_mask=navigation_mask,
                    ),
                )
                H = []
                try:
                    for thing in progressbar(_map, total=nblocks, desc="Project"):
                        H.append(thing)
                except KeyboardInterrupt:  # pragma: no cover
                    pass
                loadings = post(H)

            if explained_variance is not None and explained_variance_ratio is None:
                explained_variance_ratio = explained_variance / explained_variance.sum()

            # RESHUFFLE "blocked" LOADINGS
            ndim = self.axes_manager.navigation_dimension
            if algorithm != "SVD":  # Only needed for online algorithms
                try:
                    loadings = _reshuffle_mixed_blocks(
                        loadings, ndim, (output_dimension,), nav_chunks
                    ).reshape((-1, output_dimension))
                except ValueError:
                    # In case the projection step was not finished, it's left
                    # as scrambled
                    pass
        finally:
            self.data = original_data

        target = self.learning_results
        target.decomposition_algorithm = algorithm
        target.output_dimension = output_dimension
        if algorithm != "SVD":
            target._object = obj
        target.factors = factors
        target.loadings = loadings
        target.explained_variance = explained_variance
        target.explained_variance_ratio = explained_variance_ratio

        # Rescale the results if the noise was normalized
        if normalize_poissonian_noise is True:
            target.factors = target.factors * rbH.ravel()[:, np.newaxis]
            target.loadings = target.loadings * raG.ravel()[:, np.newaxis]

        # Print details about the decomposition we just performed
        if print_info:
            print("\n".join([str(pr) for pr in to_print]))

    def plot(self, navigator='auto', **kwargs):
        if isinstance(navigator, str):
            if navigator == 'spectrum':
                # We don't support the 'spectrum' option to keep it simple
                _logger.warning("The `navigator='spectrum'` option is not "
                                "supported for lazy signals, 'auto' is used "
                                "instead.")
                navigator = 'auto'
            if navigator == 'auto':
                nav_dim = self.axes_manager.navigation_dimension
                if nav_dim in [1, 2]:
                    if self.navigator is None:
                        self.compute_navigator()
                    navigator = self.navigator
                elif nav_dim > 2:
                    navigator = 'slider'
        super().plot(navigator=navigator, **kwargs)

    def compute_navigator(self, index=None, chunks_number=None,
                          show_progressbar=None):
        """
        Compute the navigator by taking the sum over a single chunk contained
        the specified coordinate. Taking the sum over a single chunk is a
        computationally efficient approach to compute the navigator. The data
        can be rechunk by specifying the ``chunks_number`` argument.

        Parameters
        ----------
        index : (int, float, None) or iterable, optional
            Specified where to take the sum, follows HyperSpy indexing syntax
            for integer and float. If None, the index is the centre of the
            signal_space
        chunks_number : (int, None) or iterable, optional
            Define the number of chunks in the signal space used for rechunk
            the when calculating of the navigator. Useful to define the range
            over which the sum is calculated.
            If None, the existing chunking will be considered when picking the
            chunk used in the navigator calculation.
        %s

        Returns
        -------
        None.

        Note
        ----
        The number of chunks will affect where the sum is taken. If the sum
        needs to be taken in the centre of the signal space (for example, in
        the case of diffraction pattern), the number of chunk needs to be an
        odd number, so that the middle is centered.

        """

        signal_shape = self.axes_manager.signal_shape

        if index is None:
            index = [round(shape / 2) for shape in signal_shape]
        else:
            if not isiterable(index):
                index = [index] * len(signal_shape)
            index = [axis._get_index(_idx)
                     for _idx, axis in zip(index, self.axes_manager.signal_axes)]
        _logger.info(f"Using index: {index}")

        if chunks_number is None:
            chunks = self.data.chunks
        else:
            if not isiterable(chunks_number):
                chunks_number = [chunks_number] * len(signal_shape)
            # Determine the chunk size
            signal_chunks = da.core.normalize_chunks(
                [int(size / cn) for cn, size in zip(chunks_number, signal_shape)],
                shape=signal_shape
                )
            # Needs to reverse the chunks list to match dask chunking order
            signal_chunks = list(signal_chunks)[::-1]
            navigation_chunks = ['auto'] * len(self.axes_manager.navigation_shape)
            if LooseVersion(dask.__version__) >= LooseVersion("2.30.0"):
                kwargs = {'balance':True}
            else:
                kwargs = {}
            chunks = self.data.rechunk([*navigation_chunks, *signal_chunks],
                                       **kwargs).chunks

        # Get the slice of the corresponding chunk
        signal_size = len(signal_shape)
        signal_chunks = tuple(chunks[i-signal_size] for i in range(signal_size))
        _logger.info(f"Signal chunks: {signal_chunks}")
        isig_slice = get_signal_chunk_slice(index, chunks)

        _logger.info(f'Computing sum over signal dimension: {isig_slice}')
        axes = [axis.index_in_array for axis in self.axes_manager.signal_axes]
        navigator = self.isig[isig_slice].sum(axes)
        navigator.compute(show_progressbar=show_progressbar)
        navigator.original_metadata.set_item('sum_from', isig_slice)

        self.navigator = navigator.T

    compute_navigator.__doc__ %= SHOW_PROGRESSBAR_ARG


def _reshuffle_mixed_blocks(array, ndim, sshape, nav_chunks):
    """Reshuffles dask block-shuffled array

    Parameters
    ----------
    array : np.ndarray
        the array to reshuffle
    ndim : int
        the number of navigation (shuffled) dimensions
    sshape : tuple of ints
        The shape
    """
    splits = np.cumsum([multiply(ar)
                        for ar in product(*nav_chunks)][:-1]).tolist()
    if splits:
        all_chunks = [
            ar.reshape(shape + sshape)
            for shape, ar in zip(
                product(*nav_chunks), np.split(array, splits))
        ]

        def split_stack_list(what, step, axis):
            total = len(what)
            if total != step:
                return [
                    np.concatenate(
                        what[i:i + step], axis=axis)
                    for i in range(0, total, step)
                ]
            else:
                return np.concatenate(what, axis=axis)

        for chunks, axis in zip(nav_chunks[::-1], range(ndim - 1, -1, -1)):
            step = len(chunks)
            all_chunks = split_stack_list(all_chunks, step, axis)
        return all_chunks
    else:
        return array<|MERGE_RESOLUTION|>--- conflicted
+++ resolved
@@ -38,13 +38,9 @@
                                        get_signal_chunk_slice)
 from hyperspy.misc.hist_tools import histogram_dask
 from hyperspy.misc.machine_learning import import_sklearn
-<<<<<<< HEAD
-from hyperspy.misc.utils import multiply, dummy_context_manager,\
-    process_function_blockwise, guess_output_signal_size, rechunk_signal
-=======
-from hyperspy.misc.utils import multiply, dummy_context_manager, isiterable
-
->>>>>>> cc333139
+from hyperspy.misc.utils import (multiply, dummy_context_manager, isiterable,
+    process_function_blockwise, guess_output_signal_size, rechunk_signal)
+
 
 _logger = logging.getLogger(__name__)
 
@@ -540,7 +536,6 @@
                      output_signal_size=None,
                      output_dtype=None,
                      **kwargs):
-<<<<<<< HEAD
         """This function has two different implementations
         based on if there is a BaseSignal passed as an argument
         or not.
@@ -590,34 +585,6 @@
             drop_axis = None
             new_axis = None
             axes_changed = False
-=======
-        if ragged not in (True, False):
-            raise ValueError('"ragged" kwarg has to be bool for lazy signals')
-        _logger.debug("Entering '_map_iterate'")
-
-        size = max(1, self.axes_manager.navigation_size)
-        from hyperspy.misc.utils import (create_map_objects,
-                                         map_result_construction)
-        func, iterators = create_map_objects(function, size, iterating_kwargs,
-                                             **kwargs)
-        iterators = (self._iterate_signal(), ) + iterators
-        res_shape = self.axes_manager._navigation_shape_in_array
-        # no navigation
-        if not len(res_shape) and ragged:
-            res_shape = (1,)
-
-        all_delayed = [dd(func)(data) for data in zip(*iterators)]
-
-        if ragged:
-            if inplace:
-                raise ValueError("In place computation is not compatible with "
-                                  "ragged array for lazy signal.")
-            # Shape of the signal dimension will change for the each nav.
-            # index, which means we can't predict the shape and the dtype needs
-            # to be python object to support numpy ragged array
-            sig_shape = ()
-            sig_dtype = np.dtype('O')
->>>>>>> cc333139
         else:
             axes_changed = True
             if len(output_signal_size) != len(self.axes_manager.signal_shape):
@@ -646,7 +613,6 @@
             self.data = mapped
             sig = self
         else:
-<<<<<<< HEAD
             sig = self._deepcopy_with_new_data(mapped)
             if ragged:
                 sig.axes_manager.remove(sig.axes_manager.signal_axes)
@@ -668,23 +634,6 @@
         if len(sig.axes_manager._axes) == 0:
             sig.axes_manager._append_axis(1, navigate=True, name='Scalar')
         return sig
-=======
-            if len(pixels) > 0:
-                for step in reversed(res_shape):
-                    _len = len(pixels)
-                    starts = range(0, _len, step)
-                    ends = range(step, _len + step, step)
-                    pixels = [
-                        da.stack(
-                            pixels[s:e], axis=0) for s, e in zip(starts, ends)
-                    ]
-            res_data = pixels[0]
-
-        res = map_result_construction(
-            self, inplace, res_data, ragged, sig_shape, lazy=not ragged)
-
-        return res
->>>>>>> cc333139
 
     def _iterate_signal(self):
         if self.axes_manager.navigation_size < 2:
