--- conflicted
+++ resolved
@@ -36,13 +36,10 @@
 from hyperspy.signal_tools import PeaksFinder2D
 from hyperspy.docstrings.plot import (
     BASE_PLOT_DOCSTRING, PLOT2D_DOCSTRING, KWARGS_DOCSTRING)
-<<<<<<< HEAD
+from hyperspy.docstrings.signal import SHOW_PROGRESSBAR_ARG, PARALLEL_ARG
 from hyperspy.utils.peakfinders2D import (
         find_peaks_max, find_peaks_minmax, find_peaks_zaefferer,
         find_peaks_stat, find_peaks_log, find_peaks_dog)
-=======
-from hyperspy.docstrings.signal import SHOW_PROGRESSBAR_ARG, PARALLEL_ARG
->>>>>>> fe5a038c
 
 
 _logger = logging.getLogger(__name__)
