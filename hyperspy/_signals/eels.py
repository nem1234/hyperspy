# -*- coding: utf-8 -*-
# Copyright 2007-2016 The HyperSpy developers
#
# This file is part of  HyperSpy.
#
#  HyperSpy is free software: you can redistribute it and/or modify
# it under the terms of the GNU General Public License as published by
# the Free Software Foundation, either version 3 of the License, or
# (at your option) any later version.
#
#  HyperSpy is distributed in the hope that it will be useful,
# but WITHOUT ANY WARRANTY; without even the implied warranty of
# MERCHANTABILITY or FITNESS FOR A PARTICULAR PURPOSE.  See the
# GNU General Public License for more details.
#
# You should have received a copy of the GNU General Public License
# along with  HyperSpy.  If not, see <http://www.gnu.org/licenses/>.

import numbers
import logging

import numpy as np
import dask.array as da
import traits.api as t
from scipy import constants

from hyperspy._signals.signal1d import (Signal1D, LazySignal1D)
from hyperspy.misc.elements import elements as elements_db
import hyperspy.axes
from hyperspy.decorators import only_interactive
from hyperspy.gui.eels import TEMParametersUI
from hyperspy.defaults_parser import preferences
import hyperspy.gui.messages as messagesui
from hyperspy.external.progressbar import progressbar
from hyperspy.components1d import PowerLaw
from hyperspy.misc.utils import isiterable, closest_power_of_two, underline
from hyperspy.misc.utils import without_nans

_logger = logging.getLogger(__name__)


class EELSSpectrum_mixin:

    _signal_type = "EELS"
    _alias_signal_types = ["TEM EELS"]

    def __init__(self, *args, **kwargs):
        super().__init__(*args, **kwargs)
        # Attributes defaults
        self.subshells = set()
        self.elements = set()
        self.edges = list()
        if hasattr(self.metadata, 'Sample') and \
                hasattr(self.metadata.Sample, 'elements'):
            self.add_elements(self.metadata.Sample.elements)
        self.metadata.Signal.binned = True

    def add_elements(self, elements, include_pre_edges=False):
        """Declare the elemental composition of the sample.

        The ionisation edges of the elements present in the current
        energy range will be added automatically.

        Parameters
        ----------
        elements : tuple of strings
            The symbol of the elements. Note this input must always be
            in the form of a tuple. Meaning: add_elements(('C',)) will
            work, while add_elements(('C')) will NOT work.
        include_pre_edges : bool
            If True, the ionization edges with an onset below the lower
            energy limit of the SI will be incluided

        Examples
        --------

        >>> s = hs.signals.EELSSpectrum(np.arange(1024))
        >>> s.add_elements(('C', 'O'))

        Raises
        ------
        ValueError

        """
        if not isiterable(elements) or isinstance(elements, str):
            raise ValueError(
                "Input must be in the form of a tuple. For example, "
                "if `s` is the variable containing this EELS spectrum:\n "
                ">>> s.add_elements(('C',))\n"
                "See the docstring for more information.")

        for element in elements:
            if isinstance(element, bytes):
                element = element.decode()
            if element in elements_db:
                self.elements.add(element)
            else:
                raise ValueError(
                    "%s is not a valid symbol of a chemical element"
                    % element)
        if not hasattr(self.metadata, 'Sample'):
            self.metadata.add_node('Sample')
        self.metadata.Sample.elements = list(self.elements)
        if self.elements:
            self.generate_subshells(include_pre_edges)

    def generate_subshells(self, include_pre_edges=False):
        """Calculate the subshells for the current energy range for the
        elements present in self.elements

        Parameters
        ----------
        include_pre_edges : bool
            If True, the ionization edges with an onset below the lower
            energy limit of the SI will be incluided

        """
        Eaxis = self.axes_manager.signal_axes[0].axis
        if not include_pre_edges:
            start_energy = Eaxis[0]
        else:
            start_energy = 0.
        end_energy = Eaxis[-1]
        for element in self.elements:
            e_shells = list()
            for shell in elements_db[element][
                    'Atomic_properties']['Binding_energies']:
                if shell[-1] != 'a':
                    energy = (elements_db[element]['Atomic_properties']
                              ['Binding_energies'][shell]['onset_energy (eV)'])
                    if start_energy <= energy <= end_energy:
                        subshell = '%s_%s' % (element, shell)
                        if subshell not in self.subshells:
                            self.subshells.add(
                                '%s_%s' % (element, shell))
                            e_shells.append(subshell)

    def estimate_zero_loss_peak_centre(self, mask=None):
        """Estimate the posision of the zero-loss peak.

        This function provides just a coarse estimation of the position
        of the zero-loss peak centre by computing the position of the maximum
        of the spectra. For subpixel accuracy use `estimate_shift1D`.

        Parameters
        ----------
        mask : Signal1D of bool data type.
            It must have signal_dimension = 0 and navigation_shape equal to the
            current signal. Where mask is True the shift is not computed
            and set to nan.

        Returns
        -------
        zlpc : Signal1D subclass
            The estimated position of the maximum of the ZLP peak.

        Notes
        -----
        This function only works when the zero-loss peak is the most
        intense feature in the spectrum. If it is not in most cases
        the spectrum can be cropped to meet this criterium.
        Alternatively use `estimate_shift1D`.

        See Also
        --------
        estimate_shift1D, align_zero_loss_peak

        """
        self._check_signal_dimension_equals_one()
        self._check_navigation_mask(mask)
        zlpc = self.valuemax(-1)
        if mask is not None:
            if zlpc._lazy:
                zlpc.data = da.where(mask.data, np.nan, zlpc.data)
            else:
                zlpc.data[mask.data] = np.nan
        zlpc.set_signal_type("")
        title = self.metadata.General.title
        zlpc.metadata.General.title = "ZLP(%s)" % title
        return zlpc

    def align_zero_loss_peak(
            self,
            calibrate=True,
            also_align=[],
            print_stats=True,
            subpixel=True,
            mask=None,
            signal_range=None,
            show_progressbar=None,
            **kwargs):
        """Align the zero-loss peak.

        This function first aligns the spectra using the result of
        `estimate_zero_loss_peak_centre` and afterward, if subpixel is True,
        proceeds to align with subpixel accuracy using `align1D`. The offset
        is automatically correct if `calibrate` is True.

        Parameters
        ----------
        calibrate : bool
            If True, set the offset of the spectral axis so that the
            zero-loss peak is at position zero.
        also_align : list of signals
            A list containing other spectra of identical dimensions to
            align using the shifts applied to the current spectrum.
            If `calibrate` is True, the calibration is also applied to
            the spectra in the list.
        print_stats : bool
            If True, print summary statistics of the ZLP maximum before
            the aligment.
        subpixel : bool
            If True, perform the alignment with subpixel accuracy
            using cross-correlation.
        mask : Signal1D of bool data type.
            It must have signal_dimension = 0 and navigation_shape equal to the
            current signal. Where mask is True the shift is not computed
            and set to nan.
        signal_range : tuple of integers, tuple of floats. Optional
            Will only search for the ZLP within the signal_range. If given
            in integers, the range will be in index values. If given floats,
            the range will be in spectrum values. Useful if there are features
            in the spectrum which are more intense than the ZLP.
            Default is searching in the whole signal.
        show_progressbar : None or bool
            If True, display a progress bar. If None the default is set in
            `preferences`.

        Examples
        --------
        >>> s_ll = hs.signals.EELSSpectrum(np.zeros(1000))
        >>> s_ll.data[100] = 100
        >>> s_ll.align_zero_loss_peak()

        Aligning both the lowloss signal and another signal
        >>> s = hs.signals.EELSSpectrum(np.range(1000))
        >>> s_ll.align_zero_loss_peak(also_align=[s])

        Aligning within a narrow range of the lowloss signal
        >>> s_ll.align_zero_loss_peak(signal_range=(-10.,10.))


        See Also
        --------
        estimate_zero_loss_peak_centre, align1D, estimate_shift1D.

        Notes
        -----
        Any extra keyword arguments are passed to `align1D`. For
        more information read its docstring.

        """
        def substract_from_offset(value, signals):
            if isinstance(value, da.Array):
                value = value.compute()
            for signal in signals:
                signal.axes_manager[-1].offset -= value

        def estimate_zero_loss_peak_centre(s, mask, signal_range):
            if signal_range:
                zlpc = s.isig[signal_range[0]:signal_range[1]].\
                    estimate_zero_loss_peak_centre(mask=mask)
            else:
                zlpc = s.estimate_zero_loss_peak_centre(mask=mask)
            return zlpc

        zlpc = estimate_zero_loss_peak_centre(self, mask, signal_range)
        mean_ = without_nans(zlpc.data).mean()
        if print_stats is True:
            print()
            print(underline("Initial ZLP position statistics"))
            zlpc.print_summary_statistics()

        for signal in also_align + [self]:
            signal.shift1D(-
                           zlpc.data +
                           mean_, show_progressbar=show_progressbar)

        if calibrate is True:
            zlpc = estimate_zero_loss_peak_centre(self, mask, signal_range)
            substract_from_offset(without_nans(zlpc.data).mean(),
                                  also_align + [self])

        if subpixel is False:
            return
        left, right = -3., 3.
        if calibrate is False:
            mean_ = without_nans(estimate_zero_loss_peak_centre(
                self, mask, signal_range).data).mean()
            left += mean_
            right += mean_

        left = (left if left > self.axes_manager[-1].axis[0]
                else self.axes_manager[-1].axis[0])
        right = (right if right < self.axes_manager[-1].axis[-1]
                 else self.axes_manager[-1].axis[-1])
        if self.axes_manager.navigation_size > 1:
            self.align1D(
                left,
                right,
                also_align=also_align,
                show_progressbar=show_progressbar,
                **kwargs)
        zlpc = self.estimate_zero_loss_peak_centre(mask=mask)
        if calibrate is True:
            substract_from_offset(without_nans(zlpc.data).mean(),
                                  also_align + [self])

    def estimate_elastic_scattering_intensity(
            self, threshold, show_progressbar=None):
        """Rough estimation of the elastic scattering intensity by
        truncation of a EELS low-loss spectrum.

        Parameters
        ----------
        threshold : {Signal1D, float, int}
            Truncation energy to estimate the intensity of the elastic
            scattering. The threshold can be provided as a signal of the same
            dimension as the input spectrum navigation space containing the
            threshold value in the energy units. Alternatively a constant
            threshold can be specified in energy/index units by passing
            float/int.
        show_progressbar : None or bool
            If True, display a progress bar. If None the default is set in
            `preferences`.


        Returns
        -------
        I0: Signal1D
            The elastic scattering intensity.

        See Also
        --------
        estimate_elastic_scattering_threshold

        """
        # TODO: Write units tests
        self._check_signal_dimension_equals_one()

        if show_progressbar is None:
            show_progressbar = preferences.General.show_progressbar

        if isinstance(threshold, numbers.Number):
            I0 = self.isig[:threshold].integrate1D(-1)
        else:
            ax = self.axes_manager.signal_axes[0]
            # I0 = self._get_navigation_signal()
            # I0.axes_manager.set_signal_dimension(0)
            threshold.axes_manager.set_signal_dimension(0)
            binned = self.metadata.Signal.binned
<<<<<<< HEAD
=======

>>>>>>> 39fbdc2a
            def estimating_function(data, threshold=None):
                if np.isnan(threshold):
                    return np.nan
                else:
                    # the object is just an array, so have to reimplement
                    # integrate1D. However can make certain assumptions, for
                    # example 1D signal and pretty much always binned. Should
                    # probably at some point be joint
                    ind = ax.value2index(threshold)
                    data = data[:ind]
                    if binned:
<<<<<<< HEAD
                        return data.sum()        
=======
                        return data.sum()
>>>>>>> 39fbdc2a
                    else:
                        from scipy.integrate import simps
                        axis = ax.axis[:ind]
                        return simps(y=data, x=axis)

            I0 = self.map(estimating_function, threshold=threshold,
                          ragged=False, show_progressbar=show_progressbar,
                          inplace=False)
        I0.metadata.General.title = (
            self.metadata.General.title + ' elastic intensity')
        I0.set_signal_type("")
        if self.tmp_parameters.has_item('filename'):
            I0.tmp_parameters.filename = (
                self.tmp_parameters.filename +
                '_elastic_intensity')
            I0.tmp_parameters.folder = self.tmp_parameters.folder
            I0.tmp_parameters.extension = \
                self.tmp_parameters.extension
        return I0

    def estimate_elastic_scattering_threshold(self,
                                              window=10.,
                                              tol=None,
                                              window_length=5,
                                              polynomial_order=3,
                                              start=1.):
        """Calculate the first inflexion point of the spectrum derivative
        within a window.

        This method assumes that the zero-loss peak is located at position zero
        in all the spectra. Currently it looks for an inflexion point, that can
        be a local maximum or minimum. Therefore, to estimate the elastic
        scattering threshold `start` + `window` must be less than the first
        maximum for all spectra (often the bulk plasmon maximum). If there is
        more than one inflexion point in energy the window it selects the
        smoother one what, often, but not always, is a good choice in this
        case.

        Parameters
        ----------
        window : {None, float}
            If None, the search for the local inflexion point is performed
            using the full energy range. A positive float will restrict
            the search to the (0,window] energy window, where window is given
            in the axis units. If no inflexion point is found in this
            spectral range the window value is returned instead.
        tol : {None, float}
            The threshold tolerance for the derivative. If "auto" it is
            automatically calculated as the minimum value that guarantees
            finding an inflexion point in all the spectra in given energy
            range.
        window_length : int
            If non zero performs order three Savitzky-Golay smoothing
            to the data to avoid falling in local minima caused by
            the noise. It must be an odd interger.
        polynomial_order : int
            Savitzky-Golay filter polynomial order.
        start : float
            Position from the zero-loss peak centre from where to start
            looking for the inflexion point.


        Returns
        -------

        threshold : Signal1D
            A Signal1D of the same dimension as the input spectrum
            navigation space containing the estimated threshold. Where the
            threshold couldn't be estimated the value is set to nan.

        See Also
        --------

        estimate_elastic_scattering_intensity,align_zero_loss_peak,
        find_peaks1D_ohaver, fourier_ratio_deconvolution.

        Notes
        -----

        The main purpose of this method is to be used as input for
        `estimate_elastic_scattering_intensity`. Indeed, for currently
        achievable energy resolutions, there is not such a thing as a elastic
        scattering threshold. Therefore, please be aware of the limitations of
        this method when using it.

        """
        self._check_signal_dimension_equals_one()
        # Create threshold with the same shape as the navigation dims.
        threshold = self._get_navigation_signal().transpose(signal_axes=0)

        # Progress Bar
        axis = self.axes_manager.signal_axes[0]
        min_index, max_index = axis.value_range_to_indices(start,
                                                           start + window)
        if max_index < min_index + 10:
            raise ValueError("Please select a bigger window")
        s = self.isig[min_index:max_index].deepcopy()
        if window_length:
            s.smooth_savitzky_golay(polynomial_order=polynomial_order,
                                    window_length=window_length,
                                    differential_order=1)
        else:
            s = s.diff(-1)
        if tol is None:
            tol = np.max(np.abs(s.data).min(axis.index_in_array))
        saxis = s.axes_manager[-1]
        inflexion = (np.abs(s.data) <= tol).argmax(saxis.index_in_array)
        threshold.data[:] = saxis.index2value(inflexion)
        if isinstance(inflexion, np.ndarray):
            threshold.data[inflexion == 0] = np.nan
        else:  # Single spectrum
            if inflexion == 0:
                threshold.data[:] = np.nan
        del s
        if np.isnan(threshold.data).any():
            _logger.warning(
                "No inflexion point could be found in some positions "
                "that have been marked with nans.")
        # Create spectrum image, stop and return value
        threshold.metadata.General.title = (
            self.metadata.General.title +
            ' elastic scattering threshold')
        if self.tmp_parameters.has_item('filename'):
            threshold.tmp_parameters.filename = (
                self.tmp_parameters.filename +
                '_elastic_scattering_threshold')
            threshold.tmp_parameters.folder = self.tmp_parameters.folder
            threshold.tmp_parameters.extension = \
                self.tmp_parameters.extension
        threshold.set_signal_type("")
        return threshold

    def estimate_thickness(self,
                           threshold,
                           zlp=None,):
        """Estimates the thickness (relative to the mean free path)
        of a sample using the log-ratio method.

        The current EELS spectrum must be a low-loss spectrum containing
        the zero-loss peak. The hyperspectrum must be well calibrated
        and aligned.

        Parameters
        ----------
        threshold : {Signal1D, float, int}
            Truncation energy to estimate the intensity of the
            elastic scattering. The threshold can be provided as a signal of
            the same dimension as the input spectrum navigation space
            containing the threshold value in the energy units. Alternatively a
            constant threshold can be specified in energy/index units by
            passing float/int.
        zlp : {None, EELSSpectrum}
            If not None the zero-loss peak intensity is calculated from the ZLP
            spectrum supplied by integration using Simpson's rule. If None
            estimates the zero-loss peak intensity using
            `estimate_elastic_scattering_intensity` by truncation.

        Returns
        -------
        s : Signal1D
            The thickness relative to the MFP. It returns a Signal1D,
            Signal2D or a BaseSignal, depending on the current navigation
            dimensions.

        Notes
        -----
        For details see: Egerton, R. Electron Energy-Loss
        Spectroscopy in the Electron Microscope. Springer-Verlag, 2011.

        """
        # TODO: Write units tests
        self._check_signal_dimension_equals_one()
        axis = self.axes_manager.signal_axes[0]
        total_intensity = self.integrate1D(axis.index_in_array).data
        if zlp is not None:
            I0 = zlp.integrate1D(axis.index_in_array).data
        else:
            I0 = self.estimate_elastic_scattering_intensity(
                threshold=threshold,).data
        if self._lazy:
            t_over_lambda = da.log(total_intensity / I0)
        else:
            t_over_lambda = np.log(total_intensity / I0)
        s = self._get_navigation_signal(data=t_over_lambda)
        s.metadata.General.title = (self.metadata.General.title +
                                    ' $\\frac{t}{\\lambda}$')
        if self.tmp_parameters.has_item('filename'):
            s.tmp_parameters.filename = (
                self.tmp_parameters.filename +
                '_relative_thickness')
            s.tmp_parameters.folder = self.tmp_parameters.folder
            s.tmp_parameters.extension = \
                self.tmp_parameters.extension
        s.axes_manager.set_signal_dimension(0)
        s.set_signal_type("")
        return s

    def fourier_log_deconvolution(self,
                                  zlp,
                                  add_zlp=False,
                                  crop=False):
        """Performs fourier-log deconvolution.

        Parameters
        ----------
        zlp : EELSSpectrum
            The corresponding zero-loss peak.

        add_zlp : bool
            If True, adds the ZLP to the deconvolved spectrum
        crop : bool
            If True crop the spectrum to leave out the channels that
            have been modified to decay smoothly to zero at the sides
            of the spectrum.

        Returns
        -------
        An EELSSpectrum containing the current data deconvolved.

        Notes
        -----
        For details see: Egerton, R. Electron Energy-Loss
        Spectroscopy in the Electron Microscope. Springer-Verlag, 2011.

        """
        self._check_signal_dimension_equals_one()
        s = self.deepcopy()
        zlp_size = zlp.axes_manager.signal_axes[0].size
        self_size = self.axes_manager.signal_axes[0].size
        tapped_channels = s.hanning_taper()
        # Conservative new size to solve the wrap-around problem
        size = zlp_size + self_size - 1
        # Increase to the closest power of two to enhance the FFT
        # performance
        size = closest_power_of_two(size)

        axis = self.axes_manager.signal_axes[0]
        if self._lazy or zlp._lazy:

            z = da.fft.rfft(zlp.data, n=size, axis=axis.index_in_array)
            j = da.fft.rfft(s.data, n=size, axis=axis.index_in_array)
<<<<<<< HEAD
            j1 = z * da.log(j/z).map_blocks(np.nan_to_num)
=======
            j1 = z * da.log(j / z).map_blocks(np.nan_to_num)
>>>>>>> 39fbdc2a
            sdata = da.fft.irfft(j1, axis=axis.index_in_array)
        else:
            z = np.fft.rfft(zlp.data, n=size, axis=axis.index_in_array)
            j = np.fft.rfft(s.data, n=size, axis=axis.index_in_array)
            j1 = z * np.nan_to_num(np.log(j / z))
            sdata = np.fft.irfft(j1, axis=axis.index_in_array)

        s.data = sdata[s.axes_manager._get_data_slice(
            [(axis.index_in_array, slice(None, self_size)), ])]
        if add_zlp is True:
            if self_size >= zlp_size:
                if self._lazy:
                    _slices_before = s.axes_manager._get_data_slice(
                        [(axis.index_in_array, slice(None, zlp_size)), ])
                    _slices_after = s.axes_manager._get_data_slice(
                        [(axis.index_in_array, slice(zlp_size, None)), ])
                    s.data = da.stack((s.data[_slices_before] + zlp.data,
                                       s.data[_slices_after]),
                                      axis=axis.index_in_array)
                else:
                    s.data[s.axes_manager._get_data_slice(
                        [(axis.index_in_array, slice(None, zlp_size)), ])
                    ] += zlp.data
            else:
                s.data += zlp.data[s.axes_manager._get_data_slice(
                    [(axis.index_in_array, slice(None, self_size)), ])]

        s.metadata.General.title = (s.metadata.General.title +
                                    ' after Fourier-log deconvolution')
        if s.tmp_parameters.has_item('filename'):
            s.tmp_parameters.filename = (
                self.tmp_parameters.filename +
                '_after_fourier_log_deconvolution')
        if crop is True:
            s.crop(axis.index_in_axes_manager,
                   None, int(-tapped_channels))
        return s

    def fourier_ratio_deconvolution(self, ll,
                                    fwhm=None,
                                    threshold=None,
                                    extrapolate_lowloss=True,
                                    extrapolate_coreloss=True):
        """Performs Fourier-ratio deconvolution.

        The core-loss should have the background removed. To reduce
         the noise amplication the result is convolved with a
        Gaussian function.

        Parameters
        ----------
        ll: EELSSpectrum
            The corresponding low-loss (ll) EELSSpectrum.

        fwhm : float or None
            Full-width half-maximum of the Gaussian function by which
            the result of the deconvolution is convolved. It can be
            used to select the final SNR and spectral resolution. If
            None, the FWHM of the zero-loss peak of the low-loss is
            estimated and used.
        threshold : {None, float}
            Truncation energy to estimate the intensity of the
            elastic scattering. If None the threshold is taken as the
             first minimum after the ZLP centre.
        extrapolate_lowloss, extrapolate_coreloss : bool
            If True the signals are extrapolated using a power law,

        Notes
        -----
        For details see: Egerton, R. Electron Energy-Loss
        Spectroscopy in the Electron Microscope. Springer-Verlag, 2011.

        """
        self._check_signal_dimension_equals_one()
        orig_cl_size = self.axes_manager.signal_axes[0].size

        if threshold is None:
            threshold = ll.estimate_elastic_scattering_threshold()

        if extrapolate_coreloss is True:
            cl = self.power_law_extrapolation(
                window_size=20,
                extrapolation_size=100)
        else:
            cl = self.deepcopy()

        if extrapolate_lowloss is True:
            ll = ll.power_law_extrapolation(
                window_size=100,
                extrapolation_size=100)
        else:
            ll = ll.deepcopy()

        ll.hanning_taper()
        cl.hanning_taper()
        if self._lazy or zlp._lazy:
            rfft = da.fft.rfft
            irfft = da.fft.irfft
        else:
            rfft = np.fft.rfft
            irfft = np.fft.irfft

        ll_size = ll.axes_manager.signal_axes[0].size
        cl_size = self.axes_manager.signal_axes[0].size
        # Conservative new size to solve the wrap-around problem
        size = ll_size + cl_size - 1
        # Increase to the closest multiple of two to enhance the FFT
        # performance
        size = int(2 ** np.ceil(np.log2(size)))

        axis = ll.axes_manager.signal_axes[0]
        if fwhm is None:
            fwhm = float(ll.get_current_signal().estimate_peak_width()())
            _logger.info("FWHM = %1.2f" % fwhm)

        I0 = ll.estimate_elastic_scattering_intensity(threshold=threshold)
        I0 = I0.data
        if ll.axes_manager.navigation_size > 0:
            I0_shape = list(I0.shape)
            I0_shape.insert(axis.index_in_array, 1)
            I0 = I0.reshape(I0_shape)

        from hyperspy.components1d import Gaussian
        g = Gaussian()
        g.sigma.value = fwhm / 2.3548
        g.A.value = 1
        g.centre.value = 0
        zl = g.function(
            np.linspace(axis.offset,
                        axis.offset + axis.scale * (size - 1),
                        size))
        z = np.fft.rfft(zl)
        jk = rfft(cl.data, n=size, axis=axis.index_in_array)
        jl = rfft(ll.data, n=size, axis=axis.index_in_array)
        zshape = [1, ] * len(cl.data.shape)
        zshape[axis.index_in_array] = jk.shape[axis.index_in_array]
        cl.data = irfft(z.reshape(zshape) * jk / jl,
                        axis=axis.index_in_array)
        cl.data *= I0
        cl.crop(-1, None, int(orig_cl_size))
        cl.metadata.General.title = (self.metadata.General.title +
                                     ' after Fourier-ratio deconvolution')
        if cl.tmp_parameters.has_item('filename'):
            cl.tmp_parameters.filename = (
                self.tmp_parameters.filename +
                'after_fourier_ratio_deconvolution')
        return cl

    def richardson_lucy_deconvolution(self, psf, iterations=15, mask=None,
                                      show_progressbar=None,
                                      parallel=None):
        """1D Richardson-Lucy Poissonian deconvolution of
        the spectrum by the given kernel.

        Parameters
        ----------
        iterations: int
            Number of iterations of the deconvolution. Note that
            increasing the value will increase the noise amplification.
        psf: EELSSpectrum
            It must have the same signal dimension as the current
            spectrum and a spatial dimension of 0 or the same as the
            current spectrum.
        show_progressbar : None or bool
            If True, display a progress bar. If None the default is set in
            `preferences`.
        parallel : {None,bool,int}
            if True, the deconvolution will be performed in a threaded (parallel)
            manner.

        Notes:
        -----
        For details on the algorithm see Gloter, A., A. Douiri,
        M. Tence, and C. Colliex. “Improving Energy Resolution of
        EELS Spectra: An Alternative to the Monochromator Solution.”
        Ultramicroscopy 96, no. 3–4 (September 2003): 385–400.

        """
        if show_progressbar is None:
            show_progressbar = preferences.General.show_progressbar
        self._check_signal_dimension_equals_one()
        psf_size = psf.axes_manager.signal_axes[0].size
        kernel = psf()
        imax = kernel.argmax()
        maxval = self.axes_manager.navigation_size
        show_progressbar = show_progressbar and (maxval > 0)
<<<<<<< HEAD
=======

>>>>>>> 39fbdc2a
        def deconv_function(signal, kernel=None,
                            iterations=15, psf_size=None):
            imax = kernel.argmax()
            result = np.array(signal).copy()
            mimax = psf_size - 1 - imax
            for _ in range(iterations):
                first = np.convolve(kernel, result)[imax: imax + psf_size]
                result *= np.convolve(kernel[::-1], signal /
                                      first)[mimax:mimax + psf_size]
            return result
        ds = self.map(deconv_function, kernel=psf, iterations=iterations,
                      psf_size=psf_size, show_progressbar=show_progressbar,
                      parallel=parallel, ragged=False, inplace=False)

        ds.metadata.General.title += (
            ' after Richardson-Lucy deconvolution %i iterations' %
            iterations)
        if ds.tmp_parameters.has_item('filename'):
            ds.tmp_parameters.filename += (
                '_after_R-L_deconvolution_%iiter' % iterations)
        return ds

    def _are_microscope_parameters_missing(self):
        """Check if the EELS parameters necessary to calculate the GOS
        are defined in metadata. If not, in interactive mode
        raises an UI item to fill the values"""
        must_exist = (
            'Acquisition_instrument.TEM.convergence_angle',
            'Acquisition_instrument.TEM.beam_energy',
            'Acquisition_instrument.TEM.Detector.EELS.collection_angle',)
        missing_parameters = []
        for item in must_exist:
            exists = self.metadata.has_item(item)
            if exists is False:
                missing_parameters.append(item)
        if missing_parameters:
            if preferences.General.interactive is True:
                par_str = "The following parameters are missing:\n"
                for par in missing_parameters:
                    par_str += '%s\n' % par
                par_str += 'Please set them in the following wizard'
                is_ok = messagesui.information(par_str)
                if is_ok:
                    self._set_microscope_parameters()
                else:
                    return True
            else:
                return True
        else:
            return False

    def set_microscope_parameters(self,
                                  beam_energy=None,
                                  convergence_angle=None,
                                  collection_angle=None):
        """Set the microscope parameters that are necessary to calculate
        the GOS.

        If not all of them are defined, raises in interactive mode
        raises an UI item to fill the values

        beam_energy: float
            The energy of the electron beam in keV
        convengence_angle : float
            The microscope convergence semi-angle in mrad.
        collection_angle : float
            The collection semi-angle in mrad.
        """

        mp = self.metadata
        if beam_energy is not None:
            mp.set_item("Acquisition_instrument.TEM.beam_energy", beam_energy)
        if convergence_angle is not None:
            mp.set_item(
                "Acquisition_instrument.TEM.convergence_angle",
                convergence_angle)
        if collection_angle is not None:
            mp.set_item(
                "Acquisition_instrument.TEM.Detector.EELS.collection_angle",
                collection_angle)

        self._are_microscope_parameters_missing()

    @only_interactive
    def _set_microscope_parameters(self):
        tem_par = TEMParametersUI()
        mapping = {
            'Acquisition_instrument.TEM.convergence_angle':
            'tem_par.convergence_angle',
            'Acquisition_instrument.TEM.beam_energy':
            'tem_par.beam_energy',
            'Acquisition_instrument.TEM.Detector.EELS.collection_angle':
            'tem_par.collection_angle',
        }
        for key, value in mapping.items():
            if self.metadata.has_item(key):
                exec('%s = self.metadata.%s' % (value, key))
        tem_par.edit_traits()
        mapping = {
            'Acquisition_instrument.TEM.convergence_angle':
            tem_par.convergence_angle,
            'Acquisition_instrument.TEM.beam_energy':
            tem_par.beam_energy,
            'Acquisition_instrument.TEM.Detector.EELS.collection_angle':
            tem_par.collection_angle,
        }
        for key, value in mapping.items():
            if value != t.Undefined:
                self.metadata.set_item(key, value)
        self._are_microscope_parameters_missing()

    def power_law_extrapolation(self,
                                window_size=20,
                                extrapolation_size=1024,
                                add_noise=False,
                                fix_neg_r=False):
        """Extrapolate the spectrum to the right using a powerlaw


        Parameters
        ----------
        window_size : int
            The number of channels from the right side of the
            spectrum that are used to estimate the power law
            parameters.
        extrapolation_size : int
            Size of the extrapolation in number of channels
        add_noise : bool
            If True, add poissonian noise to the extrapolated spectrum.
        fix_neg_r : bool
            If True, the negative values for the "components.PowerLaw"
            parameter r will be flagged and the extrapolation will be
            done with a constant zero-value.

        Returns
        -------
        A new spectrum, with the extrapolation.

        """
        self._check_signal_dimension_equals_one()
        axis = self.axes_manager.signal_axes[0]
        s = self.deepcopy()
        s.metadata.General.title += (
            ' %i channels extrapolated' %
            extrapolation_size)
        if s.tmp_parameters.has_item('filename'):
            s.tmp_parameters.filename += (
                '_%i_channels_extrapolated' % extrapolation_size)
        new_shape = list(self.data.shape)
        new_shape[axis.index_in_array] += extrapolation_size
        if self._lazy:
            left_data = s.data
            right_shape = list(self.data.shape)
            right_shape[axis.index_in_array] = extrapolation_size
            right_chunks = list(self.data.chunks)
            right_chunks[axis.index_in_array] = (extrapolation_size, )
            right_data = da.zeros(
                shape=tuple(right_shape),
                chunks=tuple(right_chunks),
                dtype=self.data.dtype)
            s.data = da.concatenate(
                [left_data, right_data], axis=axis.index_in_array)
        else:
            # just old code
            s.data = np.zeros(new_shape)
            s.data[..., :axis.size] = self.data
        s.get_dimensions_from_data()
        pl = PowerLaw()
        pl._axes_manager = self.axes_manager
        A, r = pl.estimate_parameters(
            s,
            axis.index2value(axis.size - window_size),
            axis.index2value(axis.size - 1),
            out=True)
        if fix_neg_r is True:
            if s._lazy:
                _where = da.where
            else:
                _where = np.where
            A = _where(r <= 0, 0, A)
        # If the signal is binned we need to bin the extrapolated power law
        # what, in a first approximation, can be done by multiplying by the
        # axis step size.
        if self.metadata.Signal.binned is True:
            factor = s.axes_manager[-1].scale
        else:
            factor = 1
        if self._lazy:
            # only need new axes if the navigation dimension is not 0
            if s.axes_manager.navigation_dimension:
                rightslice = (..., None)
                axisslice = (None, slice(axis.size, None))
            else:
                rightslice = (..., )
                axisslice = (slice(axis.size, None), )
            right_chunks[axis.index_in_array] = 1
            x = da.from_array(
                s.axes_manager.signal_axes[0].axis[axisslice],
                chunks=(extrapolation_size, ))
            A = A[rightslice]
            r = r[rightslice]
            right_data = factor * A * x**(-r)
            s.data = da.concatenate(
                [left_data, right_data], axis=axis.index_in_array)
        else:
            s.data[..., axis.size:] = (
                factor * A[..., np.newaxis] *
                s.axes_manager.signal_axes[0].axis[np.newaxis, axis.size:]**(
                    -r[..., np.newaxis]))
        return s

    def kramers_kronig_analysis(self,
                                zlp=None,
                                iterations=1,
                                n=None,
                                t=None,
                                delta=0.5,
                                full_output=False):
        """Calculate the complex
        dielectric function from a single scattering distribution (SSD) using
        the Kramers-Kronig relations.

        It uses the FFT method as in [Egerton2011]_.  The SSD is an
        EELSSpectrum instance containing SSD low-loss EELS with no zero-loss
        peak. The internal loop is devised to approximately subtract the
        surface plasmon contribution supposing an unoxidized planar surface and
        neglecting coupling between the surfaces. This method does not account
        for retardation effects, instrumental broading and surface plasmon
        excitation in particles.

        Note that either refractive index or thickness are required.
        If both are None or if both are provided an exception is raised.

        Parameters
        ----------
        zlp: {None, number, Signal1D}
            ZLP intensity. It is optional (can be None) if `t` is None and `n`
            is not None and the thickness estimation is not required. If `t`
            is not None, the ZLP is required to perform the normalization and
            if `t` is not None, the ZLP is required to calculate the thickness.
            If the ZLP is the same for all spectra, the integral of the ZLP
            can be provided as a number. Otherwise, if the ZLP intensity is not
            the same for all spectra, it can be provided as i) a Signal1D
            of the same dimensions as the current signal containing the ZLP
            spectra for each location ii) a BaseSignal of signal dimension 0
            and navigation_dimension equal to the current signal containing the
            integrated ZLP intensity.
        iterations: int
            Number of the iterations for the internal loop to remove the
            surface plasmon contribution. If 1 the surface plasmon contribution
            is not estimated and subtracted (the default is 1).
        n: {None, float}
            The medium refractive index. Used for normalization of the
            SSD to obtain the energy loss function. If given the thickness
            is estimated and returned. It is only required when `t` is None.
        t: {None, number, Signal1D}
            The sample thickness in nm. Used for normalization of the
            SSD to obtain the energy loss function. It is only required when
            `n` is None. If the thickness is the same for all spectra it can be
            given by a number. Otherwise, it can be provided as a BaseSignal with
            signal dimension 0 and navigation_dimension equal to the current
            signal.
        delta : float
            A small number (0.1-0.5 eV) added to the energy axis in
            specific steps of the calculation the surface loss correction to
            improve stability.
        full_output : bool
            If True, return a dictionary that contains the estimated
            thickness if `t` is None and the estimated surface plasmon
            excitation and the spectrum corrected from surface plasmon
            excitations if `iterations` > 1.

        Returns
        -------
        eps: DielectricFunction instance
            The complex dielectric function results,
                $\epsilon = \epsilon_1 + i*\epsilon_2$,
            contained in an DielectricFunction instance.
        output: Dictionary (optional)
            A dictionary of optional outputs with the following keys:

            ``thickness``
                The estimated  thickness in nm calculated by normalization of
                the SSD (only when `t` is None)

            ``surface plasmon estimation``
               The estimated surface plasmon excitation (only if
               `iterations` > 1.)

        Raises
        ------
        ValuerError
            If both `n` and `t` are undefined (None).
        AttribureError
            If the beam_energy or the collection semi-angle are not defined in
            metadata.

        Notes
        -----
        This method is based in Egerton's Matlab code [Egerton2011]_ with some
        minor differences:

        * The integrals are performed using the simpsom rule instead of using
          a summation.
        * The wrap-around problem when computing the ffts is workarounded by
          padding the signal instead of substracting the reflected tail.

        .. [Egerton2011] Ray Egerton, "Electron Energy-Loss
           Spectroscopy in the Electron Microscope", Springer-Verlag, 2011.

        """
        output = {}
        if iterations == 1:
            # In this case s.data is not modified so there is no need to make
            # a deep copy.
            s = self.isig[0.:]
        else:
            s = self.isig[0.:].deepcopy()

        sorig = self.isig[0.:]
        # Avoid singularity at 0
        if s.axes_manager.signal_axes[0].axis[0] == 0:
            s = s.isig[1:]
            sorig = self.isig[1:]

        # Constants and units
        me = constants.value(
            'electron mass energy equivalent in MeV') * 1e3  # keV

        # Mapped parameters
        try:
            e0 = s.metadata.Acquisition_instrument.TEM.beam_energy
        except:
            raise AttributeError("Please define the beam energy."
                                 "You can do this e.g. by using the "
                                 "set_microscope_parameters method")
        try:
            beta = s.metadata.Acquisition_instrument.TEM.Detector.\
                EELS.collection_angle
        except:
            raise AttributeError("Please define the collection semi-angle. "
                                 "You can do this e.g. by using the "
                                 "set_microscope_parameters method")

        axis = s.axes_manager.signal_axes[0]
        eaxis = axis.axis.copy()

        if isinstance(zlp, hyperspy.signal.BaseSignal):
            if (zlp.axes_manager.navigation_dimension ==
                    self.axes_manager.navigation_dimension):
                if zlp.axes_manager.signal_dimension == 0:
                    i0 = zlp.data
                else:
                    i0 = zlp.integrate1D(axis.index_in_axes_manager).data
            else:
                raise ValueError('The ZLP signal dimensions are not '
                                 'compatible with the dimensions of the '
                                 'low-loss signal')
            i0 = i0.reshape(
                np.insert(i0.shape, axis.index_in_array, 1))
        elif isinstance(zlp, numbers.Number):
            i0 = zlp
        else:
            raise ValueError('The zero-loss peak input is not valid, it must be\
                             in the BaseSignal class or a Number.')

        if isinstance(t, hyperspy.signal.BaseSignal):
            if (t.axes_manager.navigation_dimension ==
                    self.axes_manager.navigation_dimension) and (
                    t.axes_manager.signal_dimension == 0):
                t = t.data
                t = t.reshape(
                    np.insert(t.shape, axis.index_in_array, 1))
            else:
                raise ValueError('The thickness signal dimensions are not '
                                 'compatible with the dimensions of the '
                                 'low-loss signal')
        elif isinstance(t, np.ndarray) and t.shape and t.shape != (1,):
            raise ValueError("thickness must be a HyperSpy signal or a number,"
                             " not a numpy array.")

        # Slicer to get the signal data from 0 to axis.size
        slicer = s.axes_manager._get_data_slice(
            [(axis.index_in_array, slice(None, axis.size)), ])

        # Kinetic definitions
        ke = e0 * (1 + e0 / 2. / me) / (1 + e0 / me) ** 2
        tgt = e0 * (2 * me + e0) / (me + e0)
        rk0 = 2590 * (1 + e0 / me) * np.sqrt(2 * ke / me)

        for io in range(iterations):
            # Calculation of the ELF by normalization of the SSD
            # Norm(SSD) = Imag(-1/epsilon) (Energy Loss Funtion, ELF)

            # We start by the "angular corrections"
            Im = s.data / (np.log(1 + (beta * tgt / eaxis) ** 2)) / axis.scale
            if n is None and t is None:
                raise ValueError("The thickness and the refractive index are "
                                 "not defined. Please provide one of them.")
            elif n is not None and t is not None:
                raise ValueError("Please provide the refractive index OR the "
                                 "thickness information, not both")
            elif n is not None:
                # normalize using the refractive index.
                K = (Im / eaxis).sum(axis=axis.index_in_array) * axis.scale
                K = (K / (np.pi / 2) / (1 - 1. / n ** 2)).reshape(
                    np.insert(K.shape, axis.index_in_array, 1))
                # Calculate the thickness only if possible and required
                if zlp is not None and (full_output is True or
                                        iterations > 1):
                    te = (332.5 * K * ke / i0)
                    if full_output is True:
                        output['thickness'] = te
            elif t is not None:
                if zlp is None:
                    raise ValueError("The ZLP must be provided when the  "
                                     "thickness is used for normalization.")
                # normalize using the thickness
                K = t * i0 / (332.5 * ke)
                te = t
            Im = Im / K

            # Kramers Kronig Transform:
            # We calculate KKT(Im(-1/epsilon))=1+Re(1/epsilon) with FFT
            # Follows: D W Johnson 1975 J. Phys. A: Math. Gen. 8 490
            # Use a size that is a power of two to speed up the fft and
            # make it double the closest upper value to workaround the
            # wrap-around problem.
            esize = 2 * closest_power_of_two(axis.size)
            q = -2 * np.fft.fft(Im, esize,
                                axis.index_in_array).imag / esize

            q[slicer] *= -1
            q = np.fft.fft(q, axis=axis.index_in_array)
            # Final touch, we have Re(1/eps)
            Re = q[slicer].real + 1

            # Egerton does this to correct the wrap-around problem, but in our
            # case this is not necessary because we compute the fft on an
            # extended and padded spectrum to avoid this problem.
            # Re=real(q)
            # Tail correction
            # vm=Re[axis.size-1]
            # Re[:(axis.size-1)]=Re[:(axis.size-1)]+1-(0.5*vm*((axis.size-1) /
            #  (axis.size*2-arange(0,axis.size-1)))**2)
            # Re[axis.size:]=1+(0.5*vm*((axis.size-1) /
            #  (axis.size+arange(0,axis.size)))**2)

            # Epsilon appears:
            #  We calculate the real and imaginary parts of the CDF
            e1 = Re / (Re ** 2 + Im ** 2)
            e2 = Im / (Re ** 2 + Im ** 2)

            if iterations > 1 and zlp is not None:
                # Surface losses correction:
                #  Calculates the surface ELF from a vaccumm border effect
                #  A simulated surface plasmon is subtracted from the ELF
                Srfelf = 4 * e2 / ((e1 + 1) ** 2 + e2 ** 2) - Im
                adep = (tgt / (eaxis + delta) *
                        np.arctan(beta * tgt / axis.axis) -
                        beta / 1000. /
                        (beta ** 2 + axis.axis ** 2. / tgt ** 2))
                Srfint = 2000 * K * adep * Srfelf / rk0 / te * axis.scale
                s.data = sorig.data - Srfint
                _logger.debug('Iteration number: %d / %d', io + 1, iterations)
                if iterations == io + 1 and full_output is True:
                    sp = sorig._deepcopy_with_new_data(Srfint)
                    sp.metadata.General.title += (
                        " estimated surface plasmon excitation.")
                    output['surface plasmon estimation'] = sp
                    del sp
                del Srfint

        eps = s._deepcopy_with_new_data(e1 + e2 * 1j)
        del s
        eps.set_signal_type("DielectricFunction")
        eps.metadata.General.title = (self.metadata.General.title +
                                      'dielectric function '
                                      '(from Kramers-Kronig analysis)')
        if eps.tmp_parameters.has_item('filename'):
            eps.tmp_parameters.filename = (
                self.tmp_parameters.filename +
                '_CDF_after_Kramers_Kronig_transform')
        if 'thickness' in output:
            thickness = eps._get_navigation_signal(
                data=te[self.axes_manager._get_data_slice(
                    [(axis.index_in_array, 0)])])
            thickness.metadata.General.title = (
                self.metadata.General.title + ' thickness '
                '(calculated using Kramers-Kronig analysis)')
            output['thickness'] = thickness
        if full_output is False:
            return eps
        else:
            return eps, output

    def create_model(self, ll=None, auto_background=True, auto_add_edges=True,
                     GOS=None, dictionary=None):
        """Create a model for the current EELS data.

        Parameters
        ----------
        ll : EELSSpectrum, optional
            If an EELSSpectrum is provided, it will be assumed that it is
            a low-loss EELS spectrum, and it will be used to simulate the
            effect of multiple scattering by convolving it with the EELS
            spectrum.
        auto_background : boolean, default True
            If True, and if spectrum is an EELS instance adds automatically
            a powerlaw to the model and estimate the parameters by the
            two-area method.
        auto_add_edges : boolean, default True
            If True, and if spectrum is an EELS instance, it will
            automatically add the ionization edges as defined in the
            Signal1D instance. Adding a new element to the spectrum using
            the components.EELSSpectrum.add_elements method automatically
            add the corresponding ionisation edges to the model.
        GOS : {'hydrogenic' | 'Hartree-Slater'}, optional
            The generalized oscillation strenght calculations to use for the
            core-loss EELS edges. If None the Hartree-Slater GOS are used if
            available, otherwise it uses the hydrogenic GOS.
        dictionary : {None | dict}, optional
            A dictionary to be used to recreate a model. Usually generated
            using :meth:`hyperspy.model.as_dictionary`

        Returns
        -------

        model : `EELSModel` instance.

        """
        from hyperspy.models.eelsmodel import EELSModel
        model = EELSModel(self,
                          ll=ll,
                          auto_background=auto_background,
                          auto_add_edges=auto_add_edges,
                          GOS=GOS,
                          dictionary=dictionary)
        return model


class LazyEELSSpectrum(EELSSpectrum_mixin, LazySignal1D):

    pass


class EELSSpectrum(EELSSpectrum_mixin, Signal1D):

    pass<|MERGE_RESOLUTION|>--- conflicted
+++ resolved
@@ -349,10 +349,7 @@
             # I0.axes_manager.set_signal_dimension(0)
             threshold.axes_manager.set_signal_dimension(0)
             binned = self.metadata.Signal.binned
-<<<<<<< HEAD
-=======
-
->>>>>>> 39fbdc2a
+
             def estimating_function(data, threshold=None):
                 if np.isnan(threshold):
                     return np.nan
@@ -364,11 +361,7 @@
                     ind = ax.value2index(threshold)
                     data = data[:ind]
                     if binned:
-<<<<<<< HEAD
-                        return data.sum()        
-=======
                         return data.sum()
->>>>>>> 39fbdc2a
                     else:
                         from scipy.integrate import simps
                         axis = ax.axis[:ind]
@@ -610,11 +603,7 @@
 
             z = da.fft.rfft(zlp.data, n=size, axis=axis.index_in_array)
             j = da.fft.rfft(s.data, n=size, axis=axis.index_in_array)
-<<<<<<< HEAD
-            j1 = z * da.log(j/z).map_blocks(np.nan_to_num)
-=======
             j1 = z * da.log(j / z).map_blocks(np.nan_to_num)
->>>>>>> 39fbdc2a
             sdata = da.fft.irfft(j1, axis=axis.index_in_array)
         else:
             z = np.fft.rfft(zlp.data, n=size, axis=axis.index_in_array)
@@ -801,10 +790,7 @@
         imax = kernel.argmax()
         maxval = self.axes_manager.navigation_size
         show_progressbar = show_progressbar and (maxval > 0)
-<<<<<<< HEAD
-=======
-
->>>>>>> 39fbdc2a
+
         def deconv_function(signal, kernel=None,
                             iterations=15, psf_size=None):
             imax = kernel.argmax()
