--- conflicted
+++ resolved
@@ -385,21 +385,16 @@
                     explained_variance_ratio is None:
                 explained_variance_ratio = \
                     explained_variance / explained_variance.sum()
-<<<<<<< HEAD
                 num_significant_components = \
                     self._estimate_elbow_position(
                             explained_variance_ratio)+ 1
-=======
-                no_significant_components = \
-                    self._estimate_elbow_position(explained_variance_ratio) + 1
->>>>>>> 33e216fc
 
             # Store the results in learning_results
             target.factors = factors
             target.loadings = loadings
             target.explained_variance = explained_variance
             target.explained_variance_ratio = explained_variance_ratio
-            target.no_significant_components = no_significant_components
+            target.num_significant_components = num_significant_components
             target.decomposition_algorithm = algorithm
             target.poissonian_noise_normalized = \
                 normalize_poissonian_noise
@@ -1256,11 +1251,7 @@
         self.data[:] = self._data_before_treatments
         del self._data_before_treatments
 
-<<<<<<< HEAD
     def _estimate_elbow_position(self, curve_values):
-=======
-    def _estimate_elbow_position(self, error_estimate):
->>>>>>> 33e216fc
         """
         Estimate the elbow position of a scree plot curve 
         Used to estimate the number of significant components in 
@@ -1273,20 +1264,11 @@
         Returns
         -------
         elbow position : int
-<<<<<<< HEAD
             Index of the elbow position in the input array (plus one),
             as suggested in :ref:`[Satopää2011] <Satopää2011>`
         """
         maxpoints = min(20, len(curve_values) - 1)
         # Find a line between first and last point 
-=======
-
-        Index of the elbow position (+1)
-
-        """
-        maxpoints = min(20, len(error_estimate)-1)
-        # Find a line between first and last point
->>>>>>> 33e216fc
         # With a classic elbow scree plot the line from first to last
         # more or less defines a triangle
         # The elbow should be the point which is the
@@ -1296,8 +1278,6 @@
         x2 = maxpoints
         y1 = np.log(curve_values[0])
         x1 = 0
-<<<<<<< HEAD
-        
         # loop through the curve values and calculate 
         distance = np.zeros(maxpoints)
         for i in range(maxpoints):
@@ -1305,17 +1285,6 @@
             x0 = i
             distance[i] = np.abs((x2-x1)*(y1-y0)-(x1-x0)*(y2-y1))/\
                           np.math.sqrt((x2-x1)**2+(y2-y1)**2)  
-            
-=======
-        # loop
-        distance = np.zeros((maxpoints))
-        for i in range(maxpoints):
-            y0 = np.log(error_estimate[i])
-            x0 = i
-            distance[i] = np.abs((x2-x1)*(y1-y0)-(x1-x0)*(y2-y1))\
-                / np.math.sqrt((x2-x1)**2+(y2-y1)**2)
-
->>>>>>> 33e216fc
         # Point with the largest distance is the "elbow"
         elbow_position = np.argmax(distance)
         return elbow_position
