--- conflicted
+++ resolved
@@ -827,9 +827,6 @@
         _logger.info("Microscope name not present")
         return None
 
-<<<<<<< HEAD
-    def _parse_string(self, tag, convert_to_float=False, tag_name=None):
-=======
     def _get_marker_color(self, annotation):
         if ('ForegroundColor' in annotation) or ('Color' in annotation):
             # There seems to be 3 different colors in annotations in
@@ -956,8 +953,7 @@
                 markers_dict[name] = temp_dict
         return markers_dict
 
-    def _parse_string(self, tag):
->>>>>>> fda49cdc
+    def _parse_string(self, tag, convert_to_float=False, tag_name=None):
         if len(tag) == 0:
             return None
         elif convert_to_float:
