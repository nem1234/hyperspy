--- conflicted
+++ resolved
@@ -186,11 +186,7 @@
 
     >>> s = hs.signals.Spectrum(
             np.random.normal(scale=2, size=10000)).get_histogram()
-<<<<<<< HEAD
     >>> g = hs.model.components.Gaussian()
-=======
-    >>> g = hs.components.Gaussian()
->>>>>>> 891ae85e
     >>> m = s.create_model()
     >>> m.append(g)
     >>> m.print_current_values()
@@ -364,11 +360,7 @@
 
         >>> s = hs.signals.Spectrum(np.empty(1))
         >>> m = s.create_model()
-<<<<<<< HEAD
         >>> g = hs.model.components.Gaussian()
-=======
-        >>> g = hs.components.Gaussian()
->>>>>>> 891ae85e
         >>> m.append(g)
 
         You could remove `g` like this
@@ -476,13 +468,8 @@
         --------
         >>> s = hs.signals.Spectrum(np.random.random((10,100)))
         >>> m = s.create_model()
-<<<<<<< HEAD
         >>> l1 = hs.model.components.Lorentzian()
         >>> l2 = hs.model.components.Lorentzian()
-=======
-        >>> l1 = hs.components.Lorentzian()
-        >>> l2 = hs.components.Lorentzian()
->>>>>>> 891ae85e
         >>> m.append(l1)
         >>> m.append(l2)
         >>> s1 = m.as_signal()
@@ -1891,11 +1878,7 @@
         --------
         Signal range set interactivly
 
-<<<<<<< HEAD
         >>> g1 = hs.model.components.Gaussian()
-=======
-        >>> g1 = hs.components.Gaussian()
->>>>>>> 891ae85e
         >>> m.append(g1)
         >>> m.fit_component(g1)
 
@@ -1930,11 +1913,7 @@
 
         Examples
         --------
-<<<<<<< HEAD
         >>> v1 = hs.model.components.Voigt()
-=======
-        >>> v1 = hs.components.Voigt()
->>>>>>> 891ae85e
         >>> m.append(v1)
         >>> m.set_parameters_not_free()
 
@@ -1978,11 +1957,7 @@
 
         Examples
         --------
-<<<<<<< HEAD
         >>> v1 = hs.model.components.Voigt()
-=======
-        >>> v1 = hs.components.Voigt()
->>>>>>> 891ae85e
         >>> m.append(v1)
         >>> m.set_parameters_free()
         >>> m.set_parameters_free(component_list=[v1],
@@ -2032,13 +2007,8 @@
 
         Examples
         --------
-<<<<<<< HEAD
         >>> v1 = hs.model.components.Voigt()
         >>> v2 = hs.model.components.Voigt()
-=======
-        >>> v1 = hs.components.Voigt()
-        >>> v2 = hs.components.Voigt()
->>>>>>> 891ae85e
         >>> m.extend([v1,v2])
         >>> m.set_parameters_value('area', 5)
         >>> m.set_parameters_value('area', 5, component_list=[v1])
@@ -2084,13 +2054,8 @@
 
         Examples
         --------
-<<<<<<< HEAD
         >>> v1 = hs.model.components.Voigt()
         >>> v2 = hs.model.components.Voigt()
-=======
-        >>> v1 = hs.components.Voigt()
-        >>> v2 = hs.components.Voigt()
->>>>>>> 891ae85e
         >>> m.extend([v1,v2])
         >>> m.set_component_active_value(False)
         >>> m.set_component_active_value(True, component_list=[v1])
