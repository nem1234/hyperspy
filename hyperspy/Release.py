<<<<<<< HEAD
# -*- coding: utf-8 -*-
# Copyright 2007-2011 The Hyperspy developers
#
# This file is part of  Hyperspy.
#
#  Hyperspy is free software: you can redistribute it and/or modify
# it under the terms of the GNU General Public License as published by
# the Free Software Foundation, either version 3 of the License, or
# (at your option) any later version.
#
#  Hyperspy is distributed in the hope that it will be useful,
# but WITHOUT ANY WARRANTY; without even the implied warranty of
# MERCHANTABILITY or FITNESS FOR A PARTICULAR PURPOSE.  See the
# GNU General Public License for more details.
#
# You should have received a copy of the GNU General Public License
# along with  Hyperspy.  If not, see <http://www.gnu.org/licenses/>.

import os

name = 'hyperspy'

# The commit following to a release must update the version number
# to the version number of the release followed by "+dev", e.g.
# if the version of the last release is 0.4.1 the version of the
# next development version afterwards must be 0.4.1+dev.
# When running setup.py the "+dev" string will be replaced (if possible)
# by the output of "git describe" if git is available or the git 
# hash if .git is present.
version = "0.5.1+dev"
description = "Hyperspectral data analysis toolbox"
license = 'GPL v3'

authors = {
    'F_DLP' : (u'Francisco de la Peña',
               'hyperspy-devel@googlegroups.com'),
    'S_M'    : ('Stefano Mazzucco',
                'hyperspy-devel@googlegroups.com'),
    'M_S'    : ('Michael Sarahan',
                'hyperspy-devel@googlegroups.com'),
    'all'    : ('The Hyperspy developers',
                'hyperspy-devel@googlegroups.com'),}

url = 'http://hyperspy.org'

download_url = 'http://www.hyperspy.org'
documentation_url = 'http://hyperspy.org/hyperspy-doc/current/index.html'

platforms = ['Linux','Mac OSX','Windows XP/2000/NT','Windows 95/98/ME']

keywords = ['EDX',
            'EELS',
            'EFTEM',
            'EMSA',
            'FEI',
            'ICA',
            'PCA',
            'PES',
            'STEM',
            'TEM',
            'curve fitting',
            'data analysis',
            'dm3',
            'electron energy loss spectroscopy',
            'electron microscopy',
            'emi',
            'energy dispersive x-rays',
            'hyperspectral',
            'hyperspectrum',
            'hyperspy',
            'machine learning',
            'microscopy',
            'model',
            'msa',
            'numpy',
            'python',
            'quantification',
            'scipy',
            'ser',
            'spectroscopy',
            'spectrum image']

info = u"""
    H y p e r s p y
    Version %s
    
    http://www.hyperspy.org
    
    """ % version.replace('_', ' ')
=======
# -*- coding: utf-8 -*-
# Copyright 2007-2011 The Hyperspy developers
#
# This file is part of  Hyperspy.
#
#  Hyperspy is free software: you can redistribute it and/or modify
# it under the terms of the GNU General Public License as published by
# the Free Software Foundation, either version 3 of the License, or
# (at your option) any later version.
#
#  Hyperspy is distributed in the hope that it will be useful,
# but WITHOUT ANY WARRANTY; without even the implied warranty of
# MERCHANTABILITY or FITNESS FOR A PARTICULAR PURPOSE.  See the
# GNU General Public License for more details.
#
# You should have received a copy of the GNU General Public License
# along with  Hyperspy.  If not, see <http://www.gnu.org/licenses/>.


name = 'hyperspy'

# The commit following to a release must update the version number
# to the version number of the release followed by "+dev", e.g.
# if the version of the last release is 0.4.1 the version of the
# next development version afterwards must be 0.4.1+dev.
# When running setup.py the "+dev" string will be replaced (if possible)
# by the output of "git describe" if git is available or the git 
# hash if .git is present.
version = "0.6.dev"
description = "Hyperspectral data analysis toolbox"
license = 'GPL v3'

authors = {
    'all'    : ('The Hyperspy developers',
                'hyperspy-devel@googlegroups.com'),}

url = 'http://hyperspy.org'

download_url = 'http://www.hyperspy.org'
documentation_url = 'http://hyperspy.org/hyperspy-doc/current/index.html'

platforms = ['Linux','Mac OSX','Windows XP/2000/NT','Windows 95/98/ME']

keywords = ['EDX',
            'EELS',
            'EFTEM',
            'EMSA',
            'FEI',
            'ICA',
            'PCA',
            'PES',
            'STEM',
            'TEM',
            'curve fitting',
            'data analysis',
            'dm3',
            'electron energy loss spectroscopy',
            'electron microscopy',
            'emi',
            'energy dispersive x-rays',
            'hyperspectral',
            'hyperspectrum',
            'hyperspy',
            'machine learning',
            'microscopy',
            'model',
            'msa',
            'numpy',
            'python',
            'quantification',
            'scipy',
            'ser',
            'spectroscopy',
            'spectrum image']

info = u"""
    H y p e r s p y
    Version %s
    
    http://www.hyperspy.org
    
    """ % version.replace('_', ' ')
>>>>>>> 836fbbf0
<|MERGE_RESOLUTION|>--- conflicted
+++ resolved
@@ -1,94 +1,3 @@
-<<<<<<< HEAD
-# -*- coding: utf-8 -*-
-# Copyright 2007-2011 The Hyperspy developers
-#
-# This file is part of  Hyperspy.
-#
-#  Hyperspy is free software: you can redistribute it and/or modify
-# it under the terms of the GNU General Public License as published by
-# the Free Software Foundation, either version 3 of the License, or
-# (at your option) any later version.
-#
-#  Hyperspy is distributed in the hope that it will be useful,
-# but WITHOUT ANY WARRANTY; without even the implied warranty of
-# MERCHANTABILITY or FITNESS FOR A PARTICULAR PURPOSE.  See the
-# GNU General Public License for more details.
-#
-# You should have received a copy of the GNU General Public License
-# along with  Hyperspy.  If not, see <http://www.gnu.org/licenses/>.
-
-import os
-
-name = 'hyperspy'
-
-# The commit following to a release must update the version number
-# to the version number of the release followed by "+dev", e.g.
-# if the version of the last release is 0.4.1 the version of the
-# next development version afterwards must be 0.4.1+dev.
-# When running setup.py the "+dev" string will be replaced (if possible)
-# by the output of "git describe" if git is available or the git 
-# hash if .git is present.
-version = "0.5.1+dev"
-description = "Hyperspectral data analysis toolbox"
-license = 'GPL v3'
-
-authors = {
-    'F_DLP' : (u'Francisco de la Peña',
-               'hyperspy-devel@googlegroups.com'),
-    'S_M'    : ('Stefano Mazzucco',
-                'hyperspy-devel@googlegroups.com'),
-    'M_S'    : ('Michael Sarahan',
-                'hyperspy-devel@googlegroups.com'),
-    'all'    : ('The Hyperspy developers',
-                'hyperspy-devel@googlegroups.com'),}
-
-url = 'http://hyperspy.org'
-
-download_url = 'http://www.hyperspy.org'
-documentation_url = 'http://hyperspy.org/hyperspy-doc/current/index.html'
-
-platforms = ['Linux','Mac OSX','Windows XP/2000/NT','Windows 95/98/ME']
-
-keywords = ['EDX',
-            'EELS',
-            'EFTEM',
-            'EMSA',
-            'FEI',
-            'ICA',
-            'PCA',
-            'PES',
-            'STEM',
-            'TEM',
-            'curve fitting',
-            'data analysis',
-            'dm3',
-            'electron energy loss spectroscopy',
-            'electron microscopy',
-            'emi',
-            'energy dispersive x-rays',
-            'hyperspectral',
-            'hyperspectrum',
-            'hyperspy',
-            'machine learning',
-            'microscopy',
-            'model',
-            'msa',
-            'numpy',
-            'python',
-            'quantification',
-            'scipy',
-            'ser',
-            'spectroscopy',
-            'spectrum image']
-
-info = u"""
-    H y p e r s p y
-    Version %s
-    
-    http://www.hyperspy.org
-    
-    """ % version.replace('_', ' ')
-=======
 # -*- coding: utf-8 -*-
 # Copyright 2007-2011 The Hyperspy developers
 #
@@ -171,4 +80,3 @@
     http://www.hyperspy.org
     
     """ % version.replace('_', ' ')
->>>>>>> 836fbbf0
