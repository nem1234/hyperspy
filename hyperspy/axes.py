# -*- coding: utf-8 -*-
# Copyright 2007-2020 The HyperSpy developers
#
# This file is part of  HyperSpy.
#
#  HyperSpy is free software: you can redistribute it and/or modify
# it under the terms of the GNU General Public License as published by
# the Free Software Foundation, either version 3 of the License, or
# (at your option) any later version.
#
#  HyperSpy is distributed in the hope that it will be useful,
# but WITHOUT ANY WARRANTY; without even the implied warranty of
# MERCHANTABILITY or FITNESS FOR A PARTICULAR PURPOSE.  See the
# GNU General Public License for more details.
#
# You should have received a copy of the GNU General Public License
# along with  HyperSpy.  If not, see <http://www.gnu.org/licenses/>.

import copy
import math
import logging

import numpy as np
import dask.array as da
import traits.api as t
from traits.trait_errors import TraitError
import pint
from sympy.utilities.lambdify import lambdify
import itertools

from hyperspy.events import Events, Event
from hyperspy.misc.utils import isiterable, ordinal
from hyperspy.misc.math_tools import isfloat
from hyperspy.ui_registry import add_gui_method, get_gui
from hyperspy.defaults_parser import preferences
from hyperspy._components.expression import _parse_substitutions


import warnings

_logger = logging.getLogger(__name__)
_ureg = pint.UnitRegistry()


FACTOR_DOCSTRING = \
    """factor : float (default: 0.25)
            'factor' is an adjustable value used to determine the prefix of
            the units. The product `factor * scale * size` is passed to the
            pint `to_compact` method to determine the prefix."""


class ndindex_nat(np.ndindex):

    def __next__(self):
        return super(ndindex_nat, self).next()[::-1]


def generate_uniform_axis(offset, scale, size, offset_index=0):
    """Creates a uniform axis vector given the offset, scale and number of
    channels.

    Alternatively, the offset_index of the offset channel can be specified.

    Parameters
    ----------
    offset : float
    scale : float
    size : number of channels
    offset_index : int
        offset_index number of the offset

    Returns
    -------
    Numpy array

    """

    return np.linspace(offset - offset_index * scale,
                       offset + scale * (size - 1 - offset_index),
                       size)


def _create_axis(**kwargs):
    """Creates a uniform, a non-uniform axis or a functional axis depending on 
    the kwargs provided. If `axis` or  `expression` are provided, a non-uniform
    or a functional axis is created, respectively. Otherwise a uniform axis is 
    created, which can be defined by `scale`, `size` and `offset`.

    Alternatively, the offset_index of the offset channel can be specified.

    Parameters
    ----------
    axis : iterable of values (list, tuple or 1D numpy array) (optional)
    expression : Component function in SymPy text expression format (str) (optional)
    offset : float (optional)
    scale : float (optional)
    size : number of channels (optional)

    Returns
    -------
    A DataAxis, FunctionalDataAxis or a UniformDataAxis

    """
    if 'axis' in kwargs.keys():  # non uniform axis
        axis_class = DataAxis
    elif 'expression' in kwargs.keys():  # Functional axis
        axis_class = FunctionalDataAxis
    else:  # if not argument is provided fall back to uniform axis
        axis_class = UniformDataAxis
    return axis_class(**kwargs)


class UnitConversion:

    def __init__(self, units=t.Undefined, scale=1.0, offset=0.0):
        self.units = units
        self.scale = scale
        self.offset = units

    def _ignore_conversion(self, units):
        if units == t.Undefined:
            return True
        try:
            _ureg(units)
        except pint.errors.UndefinedUnitError:
            warnings.warn('Unit "{}" not supported for conversion. Nothing '
                          'done.'.format(units),
                          UserWarning)
            return True
        return False

    def _convert_compact_units(self, factor=0.25, inplace=True):
        """ Convert units to "human-readable" units, which means with a
            convenient prefix.

            Parameters
            ----------
            %s
        """
        if self._ignore_conversion(self.units):
            return
        scale = self.scale * _ureg(self.units)
        scale_size = factor * scale * self.size
        converted_units = '{:~}'.format(scale_size.to_compact().units)
        return self._convert_units(converted_units, inplace=inplace)

    _convert_compact_units.__doc__ %= FACTOR_DOCSTRING

    def _get_index_from_value_with_units(self, value):
        value = _ureg.parse_expression(value)
        if not hasattr(value, 'units'):
            raise ValueError('"{}" should contains an units.'.format(value))
        return self.value2index(value.to(self.units).magnitude)

    def _convert_units(self, converted_units, inplace=True):
        if self._ignore_conversion(converted_units) or \
                self._ignore_conversion(self.units):
            return
        scale_pint = self.scale * _ureg(self.units)
        offset_pint = self.offset * _ureg(self.units)
        scale = float(scale_pint.to(_ureg(converted_units)).magnitude)
        offset = float(offset_pint.to(_ureg(converted_units)).magnitude)
        units = '{:~}'.format(scale_pint.to(_ureg(converted_units)).units)
        if inplace:
            self.scale = scale
            self.offset = offset
            self.units = units
        else:
            return scale, offset, units

    def convert_to_units(self, units=None, inplace=True, factor=0.25):
        """ Convert the scale and the units of the current axis. If the unit
        of measure is not supported by the pint library, the scale and units
        are not modified.

        Parameters
        ----------
        units : {str | None}
            Default = None
            If str, the axis will be converted to the provided units.
            If `"auto"`, automatically determine the optimal units to avoid
            using too large or too small numbers. This can be tweaked by the
            `factor` argument.
        inplace : bool
            If `True`, convert the axis in place. if `False` return the
            `scale`, `offset` and `units`.
        %s
        """
        if units is None:
            out = self._convert_compact_units(factor, inplace=inplace)
        else:
            out = self._convert_units(units, inplace=inplace)
        return out

    convert_to_units.__doc__ %= FACTOR_DOCSTRING

    def _get_quantity(self, attribute='scale'):
        if attribute == 'scale' or attribute == 'offset':
            units = self.units
            if units == t.Undefined:
                units = ''
            return getattr(self, attribute) * _ureg(units)
        else:
            raise ValueError('`attribute` argument can only take the `scale` '
                             'or the `offset` value.')

    def _set_quantity(self, value, attribute='scale'):
        if attribute == 'scale' or attribute == 'offset':
            units = '' if self.units == t.Undefined else self.units
            if isinstance(value, str):
                value = _ureg.parse_expression(value)
            if isinstance(value, float):
                value = value * _ureg(units)

            # to be consistent, we also need to convert the other one
            # (scale or offset) when both units differ.
            if value.units != units and value.units != '' and units != '':
                other = 'offset' if attribute == 'scale' else 'scale'
                other_quantity = self._get_quantity(other).to(value.units)
                setattr(self, other, float(other_quantity.magnitude))

            self.units = '{:~}'.format(value.units)
            setattr(self, attribute, float(value.magnitude))
        else:
            raise ValueError('`attribute` argument can only take the `scale` '
                             'or the `offset` value.')

    @property
    def units(self):
        return self._units

    @units.setter
    def units(self, s):
        if s == '':
            self._units = t.Undefined
        self._units = s


class BaseDataAxis(t.HasTraits):
    name = t.Str()
    units = t.Str()
    size = t.CInt()
    low_value = t.Float()
    high_value = t.Float()
    value = t.Range('low_value', 'high_value')
    low_index = t.Int(0)
    high_index = t.Int()
    slice = t.Instance(slice)
    navigate = t.Bool(t.Undefined)
    index = t.Range('low_index', 'high_index')
    axis = t.Array()

    def __init__(self,
                 index_in_array=None,
                 name=t.Undefined,
                 units=t.Undefined,
                 navigate=t.Undefined):
        super(BaseDataAxis, self).__init__()

        self.events = Events()
        _name = self.__class__.__name__
        self.events.index_changed = Event("""
            Event that triggers when the index of the `{}` changes

            Triggers after the internal state of the `{}` has been
            updated.

            Arguments:
            ---------
            obj : The {} that the event belongs to.
            index : The new index
            """.format(_name, _name, _name), arguments=["obj", 'index'])
        self.events.value_changed = Event("""
            Event that triggers when the value of the `{}` changes

            Triggers after the internal state of the `{}` has been
            updated.

            Arguments:
            ---------
            obj : The {} that the event belongs to.
            value : The new value
            """.format(_name, _name, _name), arguments=["obj", 'value'])

        self._suppress_value_changed_trigger = False
        self._suppress_update_value = False
        self.name = name
        self.units = units
        self.low_index = 0
        self.on_trait_change(self._update_slice, 'navigate')
        self.on_trait_change(self.update_index_bounds, 'size')
        self.on_trait_change(self._update_bounds, 'axis')

        self.index = 0
        self.navigate = navigate
        self.axes_manager = None
        self._is_uniform = False

        # The slice must be updated even if the default value did not
        # change to correctly set its value.
        self._update_slice(self.navigate)

    @property
    def is_uniform(self):
        return self._is_uniform

    def _index_changed(self, name, old, new):
        self.events.index_changed.trigger(obj=self, index=self.index)
        if not self._suppress_update_value:
            new_value = self.axis[self.index]
            if new_value != self.value:
                self.value = new_value

    def _value_changed(self, name, old, new):
        old_index = self.index
        new_index = self.value2index(new)
        if old_index != new_index:
            self.index = new_index
            if new == self.axis[self.index]:
                self.events.value_changed.trigger(obj=self, value=new)
        elif old_index == new_index:
            new_value = self.index2value(new_index)
            if new_value == old:
                self._suppress_value_changed_trigger = True
                try:
                    self.value = new_value
                finally:
                    self._suppress_value_changed_trigger = False

            elif new_value == new and not\
                    self._suppress_value_changed_trigger:
                self.events.value_changed.trigger(obj=self, value=new)

    @property
    def index_in_array(self):
        if self.axes_manager is not None:
            return self.axes_manager._axes.index(self)
        else:
            raise AttributeError(
                "This {} does not belong to an AxesManager"
                " and therefore its index_in_array attribute "
                " is not defined".format(self.__class__.__name__))

    @property
    def index_in_axes_manager(self):
        if self.axes_manager is not None:
            return self.axes_manager._get_axes_in_natural_order().\
                index(self)
        else:
            raise AttributeError(
                "This {} does not belong to an AxesManager"
                " and therefore its index_in_array attribute "
                " is not defined".format(self.__class__.__name__))

    def _get_positive_index(self, index):
        # To be used with re
        if index < 0:
            index = self.size + index
            if index < 0:
                raise IndexError("index out of bounds")
        return index

    def _get_index(self, value):
        if isfloat(value):
            return self.value2index(value)
        else:
            return value

    def _parse_string_for_slice(self, value):
        if isinstance(value, str):
            value = self._get_index_from_value_with_units(value)
        return value

    def _get_array_slices(self, slice_):
        """Returns a slice to slice the corresponding data axis.

        Parameters
        ----------
        slice_ : {float, int, slice}

        Returns
        -------
        my_slice : slice

        """
        if isinstance(slice_, slice):
            if not self.is_uniform and isfloat(slice_.step):
                raise ValueError(
                    "Float steps are only supported for uniform axes.")

        v2i = self.value2index

        if isinstance(slice_, slice):
            start = slice_.start
            stop = slice_.stop
            step = slice_.step
        else:
            if isfloat(slice_):
                start = v2i(slice_)
            else:
                start = self._get_positive_index(slice_)
            stop = start + 1
            step = None

        start = self._parse_string_for_slice(start)
        stop = self._parse_string_for_slice(stop)
        step = self._parse_string_for_slice(step)

        if isfloat(step):
            step = int(round(step / self.scale))

        if isfloat(start):
            try:
                start = v2i(start)
            except ValueError:
                if start > self.high_value:
                    # The start value is above the axis limit
                    raise IndexError(
                        "Start value above axis high bound for  axis %s."
                        "value: %f high_bound: %f" % (repr(self), start,
                                                      self.high_value))
                else:
                    # The start value is below the axis limit,
                    # we slice from the start.
                    start = None
        if isfloat(stop):
            try:
                stop = v2i(stop)
            except ValueError:
                if stop < self.low_value:
                    # The stop value is below the axis limits
                    raise IndexError(
                        "Stop value below axis low bound for  axis %s."
                        "value: %f low_bound: %f" % (repr(self), stop,
                                                     self.low_value))
                else:
                    # The stop value is below the axis limit,
                    # we slice until the end.
                    stop = None

        if step == 0:
            raise ValueError("slice step cannot be zero")

        return slice(start, stop, step)

    def _slice_me(self, slice_):
        raise NotImplementedError("This method must be implemented by subclasses")

    def _get_name(self):
        name = (self.name
                if self.name is not t.Undefined
                else ("Unnamed " +
                      ordinal(self.index_in_axes_manager))
                if self.axes_manager is not None
                else "Unnamed")
        return name

    def __repr__(self):
        text = '<%s axis, size: %i' % (self._get_name(),
                                       self.size,)
        if self.navigate is True:
            text += ", index: %i" % self.index
        text += ">"
        return text

    def __str__(self):
        return self._get_name() + " axis"

    def update_index_bounds(self):
        self.high_index = self.size - 1

    def _update_bounds(self):
        if len(self.axis) != 0:
            self.low_value, self.high_value = (
                self.axis.min(), self.axis.max())

    def _update_slice(self, value):
        if value is False:
            self.slice = slice(None)
        else:
            self.slice = None

    def get_axis_dictionary(self):
        return {'name': self.name,
                'units': self.units,
                'navigate': self.navigate
                }

    def copy(self):
        return self.__class__(**self.get_axis_dictionary())

    def __copy__(self):
        return self.copy()

    def __deepcopy__(self, memo):
        cp = self.copy()
        return cp

    def index2value(self, index):
        if isinstance(index, da.Array):
            index = index.compute()
        if isinstance(index, np.ndarray):
            return self.axis[index.ravel()].reshape(index.shape)
        else:
            return self.axis[index]

    def value2index(self, value, rounding=round):
        """Return the closest index to the given value, if between the limits.

        Parameters
        ----------
        value : number or numpy array

        Returns
        -------
        index : integer or numpy array

        Raises
        ------
        ValueError
            If any value is out of the axis limits.

        """
        if value is None:
            return None
        if self.low_value <= value <= self.high_value:
            return (np.abs(self.axis - value)).argmin()
        else:
            raise ValueError("The value is out of the axis limits")

    def value_range_to_indices(self, v1, v2):
        """Convert the given range to index range.

        When an out of the axis limits, the endpoint is used instead.

        Parameters
        ----------
        v1, v2 : float
            The end points of the interval in the axis units. v2 must be
            greater than v1.

        """
        if v1 is not None and v2 is not None and v1 > v2:
            raise ValueError("v2 must be greater than v1.")

        if v1 is not None and self.low_value < v1 <= self.high_value:
            i1 = self.value2index(v1)
        else:
            i1 = 0
        if v2 is not None and self.high_value > v2 >= self.low_value:
            i2 = self.value2index(v2)
        else:
            i2 = self.size - 1
        return i1, i2

    def update_from(self, axis, attributes):
        """Copy values of specified axes fields from the passed AxesManager.

        Parameters
        ----------
        axis : BaseDataAxis
            The BaseDataAxis instance to use as a source for values.
        attributes : iterable container of strings.
            The name of the attribute to update. If the attribute does not
            exist in either of the AxesManagers, an AttributeError will be
            raised.

        Returns
        -------
        A boolean indicating whether any changes were made.

        """
        any_changes = False
        changed = {}
        for f in attributes:
            if getattr(self, f) != getattr(axis, f):
                changed[f] = getattr(axis, f)
        if len(changed) > 0:
            self.trait_set(**changed)
            any_changes = True
        return any_changes

    def calibrate(self, *args, **kwargs):
        raise TypeError("This function works only for uniform axes.")

    def convert_to_uniform_axis(self):
        scale = (self.high_value - self.low_value) / self.size
        d = self.get_axis_dictionary()
        del d["axis"]
        if len(self.axis) > 1:
            scale_err = max(self.axis[1:] - self.axis[:-1]) - scale
            _logger.warning('The maximum scale error is {}.'.format(scale_err))
        self.__class__ = UniformDataAxis
        self.__init__(**d, size=self.size, scale=scale, offset=self.low_value)


class DataAxis(BaseDataAxis):

    def __init__(self,
                 index_in_array=None,
                 name=t.Undefined,
                 units=t.Undefined,
                 navigate=t.Undefined,
                 axis=[1]):
        super().__init__(index_in_array, name, units, navigate)
        self.axis = axis
        self.update_axis()

    def _slice_me(self, slice_):
        """Returns a slice to slice the corresponding data axis and set the 
        axis accordingly.

        Parameters
        ----------
        slice_ : {int, slice}

        Returns
        -------
        my_slice : slice

        """
        my_slice = self._get_array_slices(slice_)
        self.axis = self.axis[my_slice]
        self.update_axis()
        return my_slice

    def update_axis(self):
        """Set the value of a axis. The axis values need to be ordered.

        Parameters
        ----------
        axis : numpy array or list

        Raises
        ------
        ValueError if the axis values are not ordered.

        """
        if len(self.axis) > 1:
            if isinstance(self.axis, list):
                self.axis = np.asarray(self.axis)
            steps = self.axis[1:] - self.axis[:-1]
            # check axis is ordered
            if not (np.all(steps > 0) or np.all(steps < 0)):
                raise ValueError('The non-uniform axis needs to be ordered.')
        self.size = len(self.axis)

    def get_axis_dictionary(self):
        d = super().get_axis_dictionary()
        d.update({'axis': self.axis})
        return d

    def update_from(self, axis, attributes=None):
        """Copy values of specified axes fields from the passed AxesManager.

        Parameters
        ----------
        axis : DataAxis
            The DataAxis instance to use as a source for values.
        attributes : iterable container of strings.
            The name of the attribute to update. If the attribute does not
            exist in either of the AxesManagers, an AttributeError will be
            raised. If `None`, `units` will be updated.
        Returns
        -------
        A boolean indicating whether any changes were made.

        """
        if attributes is None:
            attributes = ["units"]
        return super().update_from(axis, attributes)

    def crop(self, start=None, end=None):
        """Crop the axis in place.

        Parameters
        ----------
        start : int, float, or None
            The beginning of the cropping interval. If type is ``int``,
            the value is taken as the axis index. If type is ``float`` the index
            is calculated using the axis calibration. If `start`/`end` is
            ``None`` the method crops from/to the low/high end of the axis.
        end : int, float, or None
            The end of the cropping interval. If type is ``int``,
            the value is taken as the axis index. If type is ``float`` the index
            is calculated using the axis calibration. If `start`/`end` is
            ``None`` the method crops from/to the low/high end of the axis.
        """

        slice_ = self._get_array_slices(slice(start, end))
        self.axis = self.axis[slice_]
        self.size = len(self.axis)


class FunctionalDataAxis(BaseDataAxis):
    x = t.Instance(BaseDataAxis)
    def __init__(self,
                 expression,
                 x=None,
                 index_in_array=None,
                 name=t.Undefined,
                 units=t.Undefined,
                 navigate=t.Undefined,
                 size=t.Undefined,
                 **parameters):
        super().__init__(index_in_array, name, units, navigate)
        if x is None:
            if size is t.Undefined:
                raise ValueError("Please provide either `x` or `size`.")
            self.x = UniformDataAxis(scale=1, offset=0, size=size)
        else:
            self.x = x
            self.size = self.x.size
        self._expression = expression
        # Compile function
        expr = _parse_substitutions(self._expression)
        variables = ["x"]
        expr_parameters = [symbol for symbol in expr.free_symbols
                           if symbol.name not in variables]
        if set(parameters) != set([parameter.name for parameter in expr_parameters]):
            raise ValueError(
                "The values of the following expression parameters "
                f"must be given as keywords: {set(expr_parameters) - set(parameters)}")

        self._function = lambdify(
            variables + expr_parameters, expr.evalf(), dummify=False)
        for parameter in parameters.keys():
            self.add_trait(parameter, t.CFloat(parameters[parameter]))
        self.parameters_list = list(parameters.keys())
        self.update_axis()
        self.on_trait_change(self.update_axis, self.parameters_list)

    def update_axis(self):
        kwargs = {}
        for kwarg in self.parameters_list:
            kwargs[kwarg] = getattr(self, kwarg)
        self.axis = self._function(x=self.x.axis, **kwargs)
        # Set not valid values to np.nan
        self.axis[np.logical_not(np.isfinite(self.axis))] = np.nan
        self.size = len(self.axis)

    def update_from(self, axis, attributes=None):
        """Copy values of specified axes fields from the passed AxesManager.

        Parameters
        ----------
        axis : FunctionalDataAxis
            The FunctionalDataAxis instance to use as a source for values.
        attributes : iterable container of strings or None.
            A list of the name of the attribute to update. If an attribute does not
            exist in either of the AxesManagers, an AttributeError will be
            raised. If None, the parameters of `expression` are updated.
        Returns
        -------
        A boolean indicating whether any changes were made.

        """
        if attributes is None:
            attributes = self.parameters_list
        return super().update_from(axis, attributes)

    def get_axis_dictionary(self):
        d = super().get_axis_dictionary()
        d['expression'] = self._expression
        d.update({'size': self.size, })
        d.update({'x': self.x.copy(), })
        for kwarg in self.parameters_list:
            d[kwarg] = getattr(self, kwarg)
        return d

    def convert_to_non_uniform_axis(self):
        d = super().get_axis_dictionary()
        self.__class__ = DataAxis
        self.__init__(**d, axis=self.axis)

    def crop(self, start=None, end=None):
<<<<<<< HEAD
        
=======
>>>>>>> 952858bd
        """Crop the axis in place.

        Parameters
        ----------
        start : int, float, or None
            The beginning of the cropping interval. If type is ``int``,
            the value is taken as the axis index. If type is ``float`` the index
            is calculated using the axis calibration. If `start`/`end` is
            ``None`` the method crops from/to the low/high end of the axis.
        end : int, float, or None
            The end of the cropping interval. If type is ``int``,
            the value is taken as the axis index. If type is ``float`` the index
            is calculated using the axis calibration. If `start`/`end` is
            ``None`` the method crops from/to the low/high end of the axis.
<<<<<<< HEAD
            
        Note
        ----
        Function still needs to be implemented.
        """

        raise ValueError('Function still needs to be implemented')

        # TODO
        pass
=======
>>>>>>> 952858bd

        Note
        ----
        When cropping an axis with descending axis values based on the axis
        calibration, the `start`/`end` tuple also has to be in descending
        order.
        """

        slice_ = self._get_array_slices(slice(start, end))
        self.x.crop(start=slice_.start, end=slice_.stop)
        self.size = self.x.size
        self.update_axis()
    crop.__doc__ = DataAxis.crop.__doc__

    def _slice_me(self, slice_):
        """Returns a slice to slice the corresponding data axis and
        change the offset and scale of the UniformDataAxis accordingly.

        Parameters
        ----------
        slice_ : {float, int, slice}

        Returns
        -------
        my_slice : slice

        """
        my_slice = self._get_array_slices(slice_)
        self.x._slice_me(my_slice)
        self.update_axis()
        return my_slice


class UniformDataAxis(BaseDataAxis, UnitConversion):
    scale = t.CFloat(1)
    offset = t.CFloat(0)
    size = t.CInt(0)
    def __init__(self,
                 index_in_array=None,
                 name=t.Undefined,
                 units=t.Undefined,
                 navigate=t.Undefined,
                 size=1.,
                 scale=1.,
                 offset=0.):
        super().__init__(
            index_in_array=index_in_array,
            name=name,
            units=units,
            navigate=navigate,
            )
        self.scale = scale
        self.offset = offset
        self.size = size
        self.update_axis()
        self._is_uniform = True
        self.on_trait_change(self.update_axis, ["scale", "offset", "size"])

    def _slice_me(self, slice_):
        """Returns a slice to slice the corresponding data axis and
        change the offset and scale of the UniformDataAxis accordingly.
        Parameters
        ----------
        slice_ : {float, int, slice}
        Returns
        -------
        my_slice : slice
        """
        my_slice = self._get_array_slices(slice_)
        start, step = my_slice.start, my_slice.step

        if start is None:
            if step is None or step > 0:
                start = 0
            else:
                start = self.size - 1
        self.offset = self.index2value(start)
        if step is not None:
            self.scale *= step
        self.size = len(self.axis[my_slice])
        return my_slice

    def get_axis_dictionary(self):
        d = super().get_axis_dictionary()
        d.update({'size': self.size,
                  'scale': self.scale,
                  'offset': self.offset})
        return d

    def value2index(self, value, rounding=round):
        """Return the closest index to the given value if between the limit.

        Parameters
        ----------
        value : number or numpy array

        Returns
        -------
        index : integer or numpy array

        Raises
        ------
        ValueError if any value is out of the axis limits.

        """
        if value is None:
            return None

        if isinstance(value, (np.ndarray, da.Array)):
            if rounding is round:
                rounding = np.round
            elif rounding is math.ceil:
                rounding = np.ceil
            elif rounding is math.floor:
                rounding = np.floor

        index = rounding((value - self.offset) / self.scale)

        if isinstance(value, np.ndarray):
            index = index.astype(int)
            if np.all(self.size > index) and np.all(index >= 0):
                return index
            else:
                raise ValueError("A value is out of the axis limits")
        else:
            index = int(index)
            if self.size > index >= 0:
                return index
            else:
                raise ValueError("The value is out of the axis limits")

    def update_axis(self):
        self.axis = self.offset + self.scale * np.arange(self.size)

    def calibrate(self, value_tuple, index_tuple, modify_calibration=True):
        scale = (value_tuple[1] - value_tuple[0]) /\
            (index_tuple[1] - index_tuple[0])
        offset = value_tuple[0] - scale * index_tuple[0]
        if modify_calibration is True:
            self.offset = offset
            self.scale = scale
        else:
            return offset, scale

    def update_from(self, axis, attributes=None):
        """Copy values of specified axes fields from the passed AxesManager.

        Parameters
        ----------
        axis : UniformDataAxis
            The UniformDataAxis instance to use as a source for values.
        attributes : iterable container of strings or None
            The name of the attribute to update. If the attribute does not
            exist in either of the AxesManagers, an AttributeError will be
            raised. If `None`, `scale`, `offset` and `units` are updated.
        Returns
        -------
        A boolean indicating whether any changes were made.

        """
        if attributes is None:
            attributes = ["scale", "offset", "units"]
        return super().update_from(axis, attributes)

    def crop(self, start=None, end=None):
        """Crop the axis in place.
        Parameters
        ----------
        start : int, float, or None
            The beginning of the cropping interval. If type is ``int``,
            the value is taken as the axis index. If type is ``float`` the index
            is calculated using the axis calibration. If `start`/`end` is
            ``None`` the method crops from/to the low/high end of the axis.
        end : int, float, or None
            The end of the cropping interval. If type is ``int``,
            the value is taken as the axis index. If type is ``float`` the index
            is calculated using the axis calibration. If `start`/`end` is
            ``None`` the method crops from/to the low/high end of the axis.
        """
        if start is None:
            start = 0
        if end is None:
            end = self.size
        # Use `_get_positive_index` to support reserved indexing
        i1 = self._get_positive_index(self._get_index(start))
        i2 = self._get_positive_index(self._get_index(end))

        self.offset = self.index2value(i1)
        self.size = i2 - i1
        self.update_axis()

    crop.__doc__ = DataAxis.crop.__doc__

    @property
    def scale_as_quantity(self):
        return self._get_quantity('scale')

    @scale_as_quantity.setter
    def scale_as_quantity(self, value):
        self._set_quantity(value, 'scale')

    @property
    def offset_as_quantity(self):
        return self._get_quantity('offset')

    @offset_as_quantity.setter
    def offset_as_quantity(self, value):
        self._set_quantity(value, 'offset')

    def convert_to_functional_data_axis(self, expression, units=None, name=None, **kwargs):
        d = super().get_axis_dictionary()
        axes_manager = self.axes_manager
        if units:
            d["units"] = units
        if name:
            d["name"] = name
        d.update(kwargs)
        this_kwargs = self.get_axis_dictionary()
        self.__class__ = FunctionalDataAxis
        self.__init__(expression=expression, x=UniformDataAxis(**this_kwargs), **d)
        self.axes_manager = axes_manager

    def convert_to_non_uniform_axis(self):
        d = super().get_axis_dictionary()
        self.__class__ = DataAxis
        self.__init__(**d, axis=self.axis)

def serpentine_iter(shape):
    '''Similar to np.ndindex, but yields indices 
    in serpentine pattern, like snake game
    
    Code by Stackoverflow user Paul Panzer,
    from https://stackoverflow.com/questions/57366966/
    '''
    N = len(shape)
    idx = N*[0]
    drc = N*[1]
    while True:
        yield (*idx,)
        for j in reversed(range(N)):
            if idx[j] + drc[j] not in (-1, shape[j]):
                idx[j] += drc[j]
                break
            drc[j] *= -1
        else:
            break

@add_gui_method(toolkey="hyperspy.AxesManager")
class AxesManager(t.HasTraits):

    """Contains and manages the data axes.

    It supports indexing, slicing, subscripting and iteration. As an iterator,
    iterate over the navigation coordinates returning the current indices.
    It can only be indexed and sliced to access the DataAxis objects that it
    contains. Standard indexing and slicing follows the "natural order" as in
    Signal, i.e. [nX, nY, ...,sX, sY,...] where `n` indicates a navigation axis
    and `s` a signal axis. In addition, AxesManager supports indexing using
    complex numbers a + bj, where b can be one of 0, 1, 2 and 3 and a valid
    index. If b is 3, AxesManager is indexed using the order of the axes in the
    array. If b is 1(2), indexes only the navigation(signal) axes in the
    natural order. In addition AxesManager supports subscription using
    axis name.

    Attributes
    ----------

    coordinates : tuple
        Get and set the current coordinates, if the navigation dimension
        is not 0. If the navigation dimension is 0, it raises
        AttributeError when attempting to set its value.
    indices : tuple
        Get and set the current indices, if the navigation dimension
        is not 0. If the navigation dimension is 0, it raises
        AttributeError when attempting to set its value.
    signal_axes, navigation_axes : list
        Contain the corresponding DataAxis objects

    Examples
    --------

    Create a spectrum with random data

    >>> s = hs.signals.Signal1D(np.random.random((2,3,4,5)))
    >>> s.axes_manager
    <Axes manager, axes: (4, 3, 2|5)>
                Name |   size |  index |  offset |   scale |  units
    ================ | ====== | ====== | ======= | ======= | ======
         <undefined> |      4 |      0 |       0 |       1 | <undefined>
         <undefined> |      3 |      0 |       0 |       1 | <undefined>
         <undefined> |      2 |      0 |       0 |       1 | <undefined>
    ---------------- | ------ | ------ | ------- | ------- | ------
         <undefined> |      5 |        |       0 |       1 | <undefined>
    >>> s.axes_manager[0]
    <Unnamed 0th axis, size: 4, index: 0>
    >>> s.axes_manager[3j]
    <Unnamed 2nd axis, size: 2, index: 0>
    >>> s.axes_manager[1j]
    <Unnamed 0th axis, size: 4, index: 0>
    >>> s.axes_manager[2j]
    <Unnamed 3rd axis, size: 5>
    >>> s.axes_manager[1].name = "y"
    >>> s.axes_manager["y"]
    <y axis, size: 3, index: 0>
    >>> for i in s.axes_manager:
    ...     print(i, s.axes_manager.indices)
    ...
    (0, 0, 0) (0, 0, 0)
    (1, 0, 0) (1, 0, 0)
    (2, 0, 0) (2, 0, 0)
    (3, 0, 0) (3, 0, 0)
    (0, 1, 0) (0, 1, 0)
    (1, 1, 0) (1, 1, 0)
    (2, 1, 0) (2, 1, 0)
    (3, 1, 0) (3, 1, 0)
    (0, 2, 0) (0, 2, 0)
    (1, 2, 0) (1, 2, 0)
    (2, 2, 0) (2, 2, 0)
    (3, 2, 0) (3, 2, 0)
    (0, 0, 1) (0, 0, 1)
    (1, 0, 1) (1, 0, 1)
    (2, 0, 1) (2, 0, 1)
    (3, 0, 1) (3, 0, 1)
    (0, 1, 1) (0, 1, 1)
    (1, 1, 1) (1, 1, 1)
    (2, 1, 1) (2, 1, 1)
    (3, 1, 1) (3, 1, 1)
    (0, 2, 1) (0, 2, 1)
    (1, 2, 1) (1, 2, 1)
    (2, 2, 1) (2, 2, 1)
    (3, 2, 1) (3, 2, 1)

    """

    _axes = t.List(BaseDataAxis)
    signal_axes = t.Tuple()
    navigation_axes = t.Tuple()
    _step = t.Int(1)

    def __init__(self, axes_list):
        super(AxesManager, self).__init__()
        self.events = Events()
        self.events.indices_changed = Event("""
            Event that triggers when the indices of the `AxesManager` changes

            Triggers after the internal state of the `AxesManager` has been
            updated.

            Arguments:
            ----------
            obj : The AxesManager that the event belongs to.
            """, arguments=['obj'])
        self.events.any_axis_changed = Event("""
            Event that trigger when the space defined by the axes transforms.

            Specifically, it triggers when one or more of the following
            attributes changes on one or more of the axes:
                `offset`, `size`, `scale`

            Arguments:
            ----------
            obj : The AxesManager that the event belongs to.
            """, arguments=['obj'])
        self.create_axes(axes_list)
        # set_signal_dimension is called only if there is no current
        # view. It defaults to spectrum
        navigates = [i.navigate for i in self._axes]
        if t.Undefined in navigates:
            # Default to Signal1D view if the view is not fully defined
            self.set_signal_dimension(len(axes_list))

        self._update_attributes()
        self._update_trait_handlers()
        self._index = None  # index for the iterpath
        # Can use serpentine or flyback scan pattern 
        # for the axes manager indexing
        self._iterpath = 'flyback'

    def _update_trait_handlers(self, remove=False):
        things = {self._on_index_changed: '_axes.index',
                  self._on_slice_changed: '_axes.slice',
                  self._on_size_changed: '_axes.size',
                  self._on_scale_changed: '_axes.scale',
                  self._on_offset_changed: '_axes.offset'}

        for k, v in things.items():
            self.on_trait_change(k, name=v, remove=remove)

    def _get_positive_index(self, axis):
        if axis < 0:
            axis += len(self._axes)
            if axis < 0:
                raise IndexError("index out of bounds")
        return axis

    def _array_indices_generator(self):
        shape = (self.navigation_shape[::-1] if self.navigation_size > 0 else
                 [1, ])
        return np.ndindex(*shape)

    def _am_indices_generator(self):
        shape = (self.navigation_shape if self.navigation_size > 0 else
                 [1, ])[::-1]
        return ndindex_nat(*shape)

    def __getitem__(self, y):
        """x.__getitem__(y) <==> x[y]

        """
        if isinstance(y, str) or not np.iterable(y):
            return self[(y,)][0]
        axes = [self._axes_getter(ax) for ax in y]
        _, indices = np.unique(
            [_id for _id in map(id, axes)], return_index=True)
        ans = tuple(axes[i] for i in sorted(indices))
        return ans

    def _axes_getter(self, y):
        if y in self._axes:
            return y
        if isinstance(y, str):
            axes = list(self._get_axes_in_natural_order())
            while axes:
                axis = axes.pop()
                if y == axis.name:
                    return axis
            raise ValueError("There is no DataAxis named %s" % y)
        elif (isfloat(y.real) and not y.real.is_integer() or
                isfloat(y.imag) and not y.imag.is_integer()):
            raise TypeError("axesmanager indices must be integers, "
                            "complex integers or strings")
        if y.imag == 0:  # Natural order
            return self._get_axes_in_natural_order()[y]
        elif y.imag == 3:  # Array order
            # Array order
            return self._axes[int(y.real)]
        elif y.imag == 1:  # Navigation natural order
            #
            return self.navigation_axes[int(y.real)]
        elif y.imag == 2:  # Signal natural order
            return self.signal_axes[int(y.real)]
        else:
            raise IndexError("axesmanager imaginary part of complex indices "
                             "must be 0, 1, 2 or 3")

    def __getslice__(self, i=None, j=None):
        """x.__getslice__(i, j) <==> x[i:j]

        """
        return self._get_axes_in_natural_order()[i:j]

    def _get_axes_in_natural_order(self):
        return self.navigation_axes + self.signal_axes

    @property
    def _navigation_shape_in_array(self):
        return self.navigation_shape[::-1]

    @property
    def _signal_shape_in_array(self):
        return self.signal_shape[::-1]

    @property
    def shape(self):
        nav_shape = (self.navigation_shape
                     if self.navigation_shape != (0,)
                     else tuple())
        sig_shape = (self.signal_shape
                     if self.signal_shape != (0,)
                     else tuple())
        return nav_shape + sig_shape

    @property
    def signal_extent(self):
        signal_extent = []
        for signal_axis in self.signal_axes:
            signal_extent.append(signal_axis.low_value)
            signal_extent.append(signal_axis.high_value)
        return tuple(signal_extent)

    @property
    def navigation_extent(self):
        navigation_extent = []
        for navigation_axis in self.navigation_axes:
            navigation_extent.append(navigation_axis.low_value)
            navigation_extent.append(navigation_axis.high_value)
        return tuple(navigation_extent)

    @property
<<<<<<< HEAD
    def all_linear(self):
        if any([axis.is_linear == False for axis in self._axes]):
            return False
        else:
            return True
            
=======
    def all_uniform(self):
        if any([axis.is_uniform == False for axis in self._axes]):
            return False
        else:
            return True
>>>>>>> 952858bd

    def remove(self, axes):
        """Remove one or more axes
        """
        axes = self[axes]
        if not np.iterable(axes):
            axes = (axes,)
        for ax in axes:
            self._remove_one_axis(ax)

    def _remove_one_axis(self, axis):
        """Remove the given Axis.

        Raises
        ------
        ValueError
            If the Axis is not present.

        """
        axis = self._axes_getter(axis)
        axis.axes_manager = None
        self._axes.remove(axis)

    def __delitem__(self, i):
        self.remove(self[i])

    def _get_data_slice(self, fill=None):
        """Return a tuple of slice objects to slice the data.

        Parameters
        ----------
        fill: None or iterable of (int, slice)
            If not None, fill the tuple of index int with the given
            slice.

        """
        cslice = [slice(None), ] * len(self._axes)
        if fill is not None:
            for index, slice_ in fill:
                cslice[index] = slice_
        return tuple(cslice)

    def create_axes(self, axes_list):
        """Given a list of dictionaries defining the axes properties,
        create the DataAxis instances and add them to the AxesManager.

        The index of the axis in the array and in the `_axes` lists
        can be defined by the index_in_array keyword if given
        for all axes. Otherwise, it is defined by their index in the
        list.

        See also
        --------
        _append_axis

        """
        # Reorder axes_list using index_in_array if it is defined
        # for all axes and the indices are not repeated.
        indices = set([axis['index_in_array'] for axis in axes_list if
                       hasattr(axis, 'index_in_array')])
        if len(indices) == len(axes_list):
            axes_list.sort(key=lambda x: x['index_in_array'])
        for axis_dict in axes_list:
            self._append_axis(**axis_dict)

    def set_axis(self, axis, index_in_axes_manager):
        self._axes[index_in_axes_manager] = axis

    def _update_max_index(self):
        self._max_index = 1
        for i in self.navigation_shape:
            self._max_index *= i
        if self._max_index != 0:
            self._max_index -= 1

    def __next__(self):
        """
        Standard iterator method, updates the index and returns the
        current coordinates

        Returns
        -------
        val : tuple of ints
            Returns a tuple containing the coordinates of the current
            iteration.

        """
        if self._iterpath not in ['serpentine', 'flyback']:
            raise ValueError('''The iterpath scan pattern is set to {}. \
            It must be either "serpentine" or "flyback", and is set either \
            as multifit `iterpath` argument or \
            `axes_manager._iterpath`'''.format(self._iterpath))
        if self._index is None:
            self._index = 0
            if self._iterpath == 'serpentine':
                self._iterpath_generator = serpentine_iter(
                    self._navigation_shape_in_array)
                val = next(self._iterpath_generator)
            else: # flyback
                val = (0,) * self.navigation_dimension
            self.indices = val
        elif self._index >= self._max_index:
            raise StopIteration
        else:
            self._index += 1
            if self._iterpath == 'serpentine':
                # In case we need to start further out in the generator
                # for some reason. This is possibly expensive, as it needs
                # to calculate all previous values first
                # self._iterpath_generator = itertools.islice(
                #     serpentine_iter(self._navigation_shape_in_array), 
                #     self._index, 
                #     None)
                val = next(self._iterpath_generator)[::-1]
            else:
                val = np.unravel_index(
                    self._index,
                    tuple(self._navigation_shape_in_array)
                )[::-1]
            self.indices = val
        return val

    def __iter__(self):
        # Reset the _index that can have a value != None due to
        # a previous iteration that did not hit a StopIteration
        self._index = None
        return self

    def _append_axis(self, **kwargs):
        axis = _create_axis(**kwargs)
        axis.axes_manager = self
        self._axes.append(axis)

    def _on_index_changed(self):
        self._update_attributes()
        self.events.indices_changed.trigger(obj=self)

    def _on_slice_changed(self):
        self._update_attributes()

    def _on_size_changed(self):
        self._update_attributes()
        self.events.any_axis_changed.trigger(obj=self)

    def _on_scale_changed(self):
        self.events.any_axis_changed.trigger(obj=self)

    def _on_offset_changed(self):
        self.events.any_axis_changed.trigger(obj=self)

    def convert_units(self, axes=None, units=None, same_units=True,
                      factor=0.25):
        """ Convert the scale and the units of the selected axes. If the unit
        of measure is not supported by the pint library, the scale and units
        are not changed.

        Parameters
        ----------
        axes : {int | string | iterable of `DataAxis` | None}
            Default = None
            Convert to a convenient scale and units on the specified axis.
            If int, the axis can be specified using the index of the
            axis in `axes_manager`.
            If string, argument can be `navigation` or `signal` to select the
            navigation or signal axes. The axis name can also be provided.
            If `None`, convert all axes.
        units : {list of string of the same length than axes | str | None}
            Default = None
            If list, the selected axes will be converted to the provided units.
            If str, the navigation or signal axes will be converted to the
            provided units.
            If `None`, the scale and the units are converted to the appropriate
            scale and units to avoid displaying scalebar with >3 digits or too
            small number. This can be tweaked by the `factor` argument.
        same_units : bool
            If `True`, force to keep the same units if the units of
            the axes differs. It only applies for the same kind of axis,
            `navigation` or `signal`. By default the converted units of the
            first axis is used for all axes. If `False`, convert all axes
            individually.
        %s

        Note
        ----
        Requires a uniform axis.
        """
        convert_navigation = convert_signal = True

        if axes is None:
            axes = self.navigation_axes + self.signal_axes
            convert_navigation = (len(self.navigation_axes) > 0)
        elif axes == 'navigation':
            axes = self.navigation_axes
            convert_signal = False
            convert_navigation = (len(self.navigation_axes) > 0)
        elif axes == 'signal':
            axes = self.signal_axes
            convert_navigation = False
        elif isinstance(axes, (UniformDataAxis, int, str)):
            if not isinstance(axes, UniformDataAxis):
                axes = self[axes]
            axes = (axes, )
            convert_navigation = axes[0].navigate
            convert_signal = not convert_navigation
        else:
            raise TypeError(
                'Axes type `{}` is not correct.'.format(type(axes)))

        for axis in axes:
            if not axis.is_uniform:
                raise NotImplementedError(
                    "This operation is not implemented for non-uniform axes "
                    f"such as {axis}")

        if isinstance(units, str) or units is None:
            units = [units] * len(axes)
        elif isinstance(units, list):
            if len(units) != len(axes):
                raise ValueError('Length of the provided units list {} should '
                                 'be the same than the length of the provided '
                                 'axes {}.'.format(units, axes))
        else:
            raise TypeError('Units type `{}` is not correct. It can be a '
                            '`string`, a `list` of string or `None`.'
                            ''.format(type(units)))

        if same_units:
            if convert_navigation:
                units_nav = units[:self.navigation_dimension]
                self._convert_axes_to_same_units(self.navigation_axes,
                                                 units_nav, factor)
            if convert_signal:
                offset = self.navigation_dimension if convert_navigation else 0
                units_sig = units[offset:]
                self._convert_axes_to_same_units(self.signal_axes,
                                                 units_sig, factor)
        else:
            for axis, unit in zip(axes, units):
                axis.convert_to_units(unit, factor=factor)

    convert_units.__doc__ %= FACTOR_DOCSTRING

    def _convert_axes_to_same_units(self, axes, units, factor=0.25):
        # Check if the units are supported
        for axis in axes:
            if axis._ignore_conversion(axis.units):
                return

        # Set the same units for all axes, use the unit of the first axis
        # as reference
        axes[0].convert_to_units(units[0], factor=factor)
        unit = axes[0].units  # after conversion, in case units[0] was None.
        for axis in axes[1:]:
            # Convert only the units have the same dimensionality
            if _ureg(axis.units).dimensionality == _ureg(unit).dimensionality:
                axis.convert_to_units(unit, factor=factor)

    def update_axes_attributes_from(self, axes,
                                    attributes=None):
        """Update the axes attributes to match those given.

        The axes are matched by their index in the array. The purpose of this
        method is to update multiple axes triggering `any_axis_changed` only
        once.

        Parameters
        ----------
        axes: iterable of `DataAxis` instances.
            The axes to copy the attributes from.
        attributes: iterable of strings.
            The attributes to copy.

        """

        # To only trigger once even with several changes, we suppress here
        # and trigger manually below if there were any changes.
        changes = False
        with self.events.any_axis_changed.suppress():
            for axis in axes:
                changed = self._axes[axis.index_in_array].update_from(
                    axis=axis, attributes=attributes)
                changes = changes or changed
        if changes:
            self.events.any_axis_changed.trigger(obj=self)

    def _update_attributes(self):
        getitem_tuple = []
        values = []
        self.signal_axes = ()
        self.navigation_axes = ()
        for axis in self._axes:
            # Until we find a better place, take property of the axes
            # here to avoid difficult to debug bugs.
            axis.axes_manager = self
            if axis.slice is None:
                getitem_tuple += axis.index,
                values.append(axis.value)
                self.navigation_axes += axis,
            else:
                getitem_tuple += axis.slice,
                self.signal_axes += axis,
        if not self.signal_axes and self.navigation_axes:
            getitem_tuple[-1] = slice(axis.index, axis.index + 1)

        self.signal_axes = self.signal_axes[::-1]
        self.navigation_axes = self.navigation_axes[::-1]
        self._getitem_tuple = tuple(getitem_tuple)
        self.signal_dimension = len(self.signal_axes)
        self.navigation_dimension = len(self.navigation_axes)
        if self.navigation_dimension != 0:
            self.navigation_shape = tuple([
                axis.size for axis in self.navigation_axes])
        else:
            self.navigation_shape = ()

        if self.signal_dimension != 0:
            self.signal_shape = tuple([
                axis.size for axis in self.signal_axes])
        else:
            self.signal_shape = ()
        self.navigation_size = (np.cumprod(self.navigation_shape)[-1]
                                if self.navigation_shape else 0)
        self.signal_size = (np.cumprod(self.signal_shape)[-1]
                            if self.signal_shape else 0)
        self._update_max_index()

    def set_signal_dimension(self, value):
        """Set the dimension of the signal.

        Attributes
        ----------
        value : int

        Raises
        ------
        ValueError
            If value if greater than the number of axes or is negative.

        """
        if len(self._axes) == 0:
            return
        elif value > len(self._axes):
            raise ValueError(
                "The signal dimension cannot be greater"
                " than the number of axes which is %i" % len(self._axes))
        elif value < 0:
            raise ValueError(
                "The signal dimension must be a positive integer")

        tl = [True] * len(self._axes)
        if value != 0:
            tl[-value:] = (False,) * value

        for axis in self._axes:
            axis.navigate = tl.pop(0)

    def key_navigator(self, event):
        'Set hotkeys for controlling the indices of the navigator plot'

        if self.navigation_dimension == 0:
            # No hotkeys exist that do anything in this case
            return

        # keyDict values are (axis_index, direction)
        # Using arrow keys without Ctrl will be deprecated in 2.0
        mod01 = preferences.Plot.modifier_dims_01
        mod23 = preferences.Plot.modifier_dims_23
        mod45 = preferences.Plot.modifier_dims_45

        dim0_decrease = mod01 + '+' + preferences.Plot.dims_024_decrease
        dim0_increase = mod01 + '+' + preferences.Plot.dims_024_increase
        dim1_decrease = mod01 + '+' + preferences.Plot.dims_135_decrease
        dim1_increase = mod01 + '+' + preferences.Plot.dims_135_increase
        dim2_decrease = mod23 + '+' + preferences.Plot.dims_024_decrease
        dim2_increase = mod23 + '+' + preferences.Plot.dims_024_increase
        dim3_decrease = mod23 + '+' + preferences.Plot.dims_135_decrease
        dim3_increase = mod23 + '+' + preferences.Plot.dims_135_increase
        dim4_decrease = mod45 + '+' + preferences.Plot.dims_024_decrease
        dim4_increase = mod45 + '+' + preferences.Plot.dims_024_increase
        dim5_decrease = mod45 + '+' + preferences.Plot.dims_135_decrease
        dim5_increase = mod45 + '+' + preferences.Plot.dims_135_increase

        keyDict = {
            # axes 0, 1
            **dict.fromkeys(['left', dim0_decrease, '4'], (0, -1)),
            **dict.fromkeys(['right', dim0_increase, '6'], (0, +1)),
            **dict.fromkeys(['up', dim1_decrease, '8'], (1, -1)),
            **dict.fromkeys(['down', dim1_increase, '2'], (1, +1)),
            # axes 2, 3
            **dict.fromkeys([dim2_decrease], (2, -1)),
            **dict.fromkeys([dim2_increase], (2, +1)),
            **dict.fromkeys([dim3_decrease], (3, -1)),
            **dict.fromkeys([dim3_increase], (3, +1)),
            # axes 4, 5
            **dict.fromkeys([dim4_decrease], (4, -1)),
            **dict.fromkeys([dim4_increase], (4, +1)),
            **dict.fromkeys([dim5_decrease], (5, -1)),
            **dict.fromkeys([dim5_increase], (5, +1)),
        }

        if event.key == 'pageup':
            self._step += 1
        elif event.key == 'pagedown':
            if self._step > 1:
                self._step -= 1
        else:
            try:
                # may raise keyerror
                axes_index, direction = keyDict[event.key]
                axes = self.navigation_axes[axes_index]  # may raise indexerror
                axes.index += direction * self._step  # may raise traiterror
            except (KeyError, IndexError, TraitError):
                pass

    def copy(self):
        return copy.copy(self)

    def deepcopy(self):
        return copy.deepcopy(self)

    def __deepcopy__(self, *args):
        return AxesManager(self._get_axes_dicts())

    def _get_axes_dicts(self):
        axes_dicts = []
        for axis in self._axes:
            axes_dicts.append(axis.get_axis_dictionary())
        return axes_dicts

    def as_dictionary(self):
        am_dict = {}
        for i, axis in enumerate(self._axes):
            am_dict['axis-%i' % i] = axis.get_axis_dictionary()
        return am_dict

    def _get_signal_axes_dicts(self):
        return [axis.get_axis_dictionary() for axis in
                self.signal_axes[::-1]]

    def _get_navigation_axes_dicts(self):
        return [axis.get_axis_dictionary() for axis in
                self.navigation_axes[::-1]]

    def show(self):
        from hyperspy.exceptions import VisibleDeprecationWarning
        msg = (
            "The `AxesManager.show` method is deprecated and will be removed "
            "in v2.0. Use `gui` instead.")
        warnings.warn(msg, VisibleDeprecationWarning)
        self.gui()

    def _get_dimension_str(self):
        string = "("
        for axis in self.navigation_axes:
            string += str(axis.size) + ", "
        string = string.rstrip(", ")
        string += "|"
        for axis in self.signal_axes:
            string += str(axis.size) + ", "
        string = string.rstrip(", ")
        string += ")"
        return string

    def __repr__(self):
        text = ('<Axes manager, axes: %s>\n' %
                self._get_dimension_str())
        ax_signature_uniform = "% 16s | %6g | %6s | %7.2g | %7.2g | %6s "
        ax_signature_non_uniform = "% 16s | %6g | %6s | non uniform axis | %6s "
        signature = "% 16s | %6s | %6s | %7s | %7s | %6s "
        text += signature % ('Name', 'size', 'index', 'offset', 'scale',
                             'units')
        text += '\n'
        text += signature % ('=' * 16, '=' * 6, '=' * 6,
                             '=' * 7, '=' * 7, '=' * 6)

        def axis_repr(ax, ax_signature_uniform, ax_signature_non_uniform):
            if ax.is_uniform:
                return ax_signature_uniform % (str(ax.name)[:16], ax.size,
                                              str(ax.index), ax.offset,
                                              ax.scale, ax.units)
            else:
                return ax_signature_non_uniform % (str(ax.name)[:16], ax.size,
                                                  str(ax.index), ax.units)

        for ax in self.navigation_axes:
            text += '\n'
            text += axis_repr(ax, ax_signature_uniform, ax_signature_non_uniform)
        text += '\n'
        text += signature % ('-' * 16, '-' * 6, '-' * 6,
                             '-' * 7, '-' * 7, '-' * 6)
        for ax in self.signal_axes:
            text += '\n'
            text += axis_repr(ax, ax_signature_uniform, ax_signature_non_uniform)

        return text

    def _repr_html_(self):
        text = ("<style>\n"
                "table, th, td {\n\t"
                "border: 1px solid black;\n\t"
                "border-collapse: collapse;\n}"
                "\nth, td {\n\t"
                "padding: 5px;\n}"
                "\n</style>")
        text += ('\n<p><b>< Axes manager, axes: %s ></b></p>\n' %
                 self._get_dimension_str())

        def format_row(*args, tag='td', bold=False):
            if bold:
                signature = "\n<tr class='bolder_row'> "
            else:
                signature = "\n<tr> "
            signature += " ".join(("{}" for _ in args)) + " </tr>"
            return signature.format(*map(lambda x:
                                         '\n<' + tag +
                                         '>{}</'.format(x) + tag + '>',
                                         args))

        def axis_repr(ax):
            index = ax.index if ax.navigate else ""
            if ax.is_uniform:
                return format_row(ax.name, ax.size, index, ax.offset,
                                  ax.scale, ax.units)
            else:
                return format_row(ax.name, ax.size, index, "non uniform axis",
                                  "non uniform axis", ax.units)

        if self.navigation_axes:
            text += "<table style='width:100%'>\n"
            text += format_row('Navigation axis name', 'size', 'index', 'offset',
                               'scale', 'units', tag='th')
            for ax in self.navigation_axes:
                text += axis_repr(ax)
            text += "</table>\n"
        if self.signal_axes:
            text += "<table style='width:100%'>\n"
            text += format_row('Signal axis name', 'size',
                               "", 'offset', 'scale', 'units', tag='th')
            for ax in self.signal_axes:
                text += axis_repr(ax)
            text += "</table>\n"
        return text

    @property
    def coordinates(self):
        """Get the coordinates of the navigation axes.

        Returns
        -------
        list

        """
        return tuple([axis.value for axis in self.navigation_axes])

    @coordinates.setter
    def coordinates(self, coordinates):
        """Set the coordinates of the navigation axes.

        Parameters
        ----------
        coordinates : tuple
            The len of the tuple must coincide with the navigation
            dimension

        """

        if len(coordinates) != self.navigation_dimension:
            raise AttributeError(
                "The number of coordinates must be equal to the "
                "navigation dimension that is %i" %
                self.navigation_dimension)
        changes = False
        with self.events.indices_changed.suppress():
            for value, axis in zip(coordinates, self.navigation_axes):
                changes = changes or (axis.value != value)
                axis.value = value
        # Trigger only if the indices are changed
        if changes:
            self.events.indices_changed.trigger(obj=self)

    @property
    def indices(self):
        """Get the index of the navigation axes.

        Returns
        -------
        list

        """
        return tuple([axis.index for axis in self.navigation_axes])

    @indices.setter
    def indices(self, indices):
        """Set the index of the navigation axes.

        Parameters
        ----------
        indices : tuple
            The len of the tuple must coincide with the navigation
            dimension

        """

        if len(indices) != self.navigation_dimension:
            raise AttributeError(
                "The number of indices must be equal to the "
                "navigation dimension that is %i" %
                self.navigation_dimension)
        changes = False
        with self.events.indices_changed.suppress():
            for index, axis in zip(indices, self.navigation_axes):
                changes = changes or (axis.index != index)
                axis.index = index
        # Trigger only if the indices are changed
        if changes:
            self.events.indices_changed.trigger(obj=self)

    def _get_axis_attribute_values(self, attr):
        return [getattr(axis, attr) for axis in self._axes]

    def _set_axis_attribute_values(self, attr, values):
        """Set the given attribute of all the axes to the given
        value(s)

        Parameters
        ----------
        attr : string
            The DataAxis attribute to set.
        values : any
            If iterable, it must have the same number of items
            as axes are in this AxesManager instance. If not iterable,
            the attribute of all the axes are set to the given value.

        """
        if not isiterable(values):
            values = [values, ] * len(self._axes)
        elif len(values) != len(self._axes):
            raise ValueError("Values must have the same number"
                             "of items are axes are in this AxesManager")
        for axis, value in zip(self._axes, values):
            setattr(axis, attr, value)

    @property
    def navigation_indices_in_array(self):
        return tuple([axis.index_in_array for axis in self.navigation_axes])

    @property
    def signal_indices_in_array(self):
        return tuple([axis.index_in_array for axis in self.signal_axes])

    @property
    def axes_are_aligned_with_data(self):
        """Verify if the data axes are aligned with the signal axes.

        When the data are aligned with the axes the axes order in `self._axes`
        is [nav_n, nav_n-1, ..., nav_0, sig_m, sig_m-1 ..., sig_0].

        Returns
        -------
        aligned : bool

        """
        nav_iia_r = self.navigation_indices_in_array[::-1]
        sig_iia_r = self.signal_indices_in_array[::-1]
        iia_r = nav_iia_r + sig_iia_r
        aligned = iia_r == tuple(range(len(iia_r)))
        return aligned

    def _sort_axes(self):
        """Sort _axes to align them.

        When the data are aligned with the axes the axes order in `self._axes`
        is [nav_n, nav_n-1, ..., nav_0, sig_m, sig_m-1 ..., sig_0]. This method
        sort the axes in this way. Warning: this doesn't sort the `data` axes.

        """
        am = self
        new_axes = am.navigation_axes[::-1] + am.signal_axes[::-1]
        self._axes = list(new_axes)

    def gui_navigation_sliders(self, title="", display=True, toolkit=None):
        return get_gui(self=self.navigation_axes,
                       toolkey="hyperspy.navigation_sliders",
                       display=display,
                       toolkit=toolkit,
                       title=title)
    gui_navigation_sliders.__doc__ = \
        """
        Navigation sliders to control the index of the navigation axes.

        Parameters
        ----------
        title: str
        %s
        %s
        """<|MERGE_RESOLUTION|>--- conflicted
+++ resolved
@@ -774,10 +774,6 @@
         self.__init__(**d, axis=self.axis)
 
     def crop(self, start=None, end=None):
-<<<<<<< HEAD
-        
-=======
->>>>>>> 952858bd
         """Crop the axis in place.
 
         Parameters
@@ -792,19 +788,6 @@
             the value is taken as the axis index. If type is ``float`` the index
             is calculated using the axis calibration. If `start`/`end` is
             ``None`` the method crops from/to the low/high end of the axis.
-<<<<<<< HEAD
-            
-        Note
-        ----
-        Function still needs to be implemented.
-        """
-
-        raise ValueError('Function still needs to be implemented')
-
-        # TODO
-        pass
-=======
->>>>>>> 952858bd
 
         Note
         ----
@@ -1294,20 +1277,11 @@
         return tuple(navigation_extent)
 
     @property
-<<<<<<< HEAD
-    def all_linear(self):
-        if any([axis.is_linear == False for axis in self._axes]):
-            return False
-        else:
-            return True
-            
-=======
     def all_uniform(self):
         if any([axis.is_uniform == False for axis in self._axes]):
             return False
         else:
             return True
->>>>>>> 952858bd
 
     def remove(self, axes):
         """Remove one or more axes
