--- conflicted
+++ resolved
@@ -22,22 +22,9 @@
 from hyperspy import signals
 from hyperspy.io import load
 from hyperspy.defaults_parser import preferences
-<<<<<<< HEAD
-from hyperspy.misc import utils
-from hyperspy import tests
-from hyperspy.misc.eels.elements import elements
-from hyperspy.misc.eds.elements import elements as elements_eds
-
-__version__ = Release.version
-
-# start up the log file
-
-elements = utils.DictionaryBrowser(elements)
-elements_eds = utils.DictionaryBrowser(elements_eds)
-=======
 from hyperspy import utils
 from hyperspy.misc.eels.elements import elements_db as elements
->>>>>>> 8a7ef8bc
+from hyperspy.misc.eds.elements import elements as elements_eds
 
 def get_configuration_directory_path():
     import hyperspy.misc.config_dir
