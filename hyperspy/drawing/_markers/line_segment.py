# -*- coding: utf-8 -*-
# Copyright 2007-2015 The HyperSpy developers
#
# This file is part of  HyperSpy.
#
#  HyperSpy is free software: you can redistribute it and/or modify
# it under the terms of the GNU General Public License as published by
# the Free Software Foundation, either version 3 of the License, or
# (at your option) any later version.
#
#  HyperSpy is distributed in the hope that it will be useful,
# but WITHOUT ANY WARRANTY; without even the implied warranty of
# MERCHANTABILITY or FITNESS FOR A PARTICULAR PURPOSE.  See the
# GNU General Public License for more details.
#
# You should have received a copy of the GNU General Public License
# along with  HyperSpy.  If not, see <http://www.gnu.org/licenses/>.

from hyperspy.drawing.marker import MarkerBase


class LineSegment(MarkerBase):

    """Line segment marker that can be added to the signal figure

    Parameters
    ---------
    x1: array or float
        The position of the start of the line segment in x.
        If float, the marker is fixed.
        If array, the marker will be updated when navigating. The array should
        have the same dimensions in the nagivation axes.
    y1: array or float
        The position of the start of the line segment in y.
        see x1 arguments
    x2: array or float
        The position of the end of the line segment in x.
        see x1 arguments
    y2: array or float
        The position of the end of the line segment in y.
        see x1 arguments
    kwargs:
        Kewywords argument of axvline valid properties (i.e. recognized by
        mpl.plot).

    Example
    -------
    >>> im = hs.signals.Image(np.zeros((100, 100)))
<<<<<<< HEAD
    >>> m = hs.plot.markers.line_segment(
=======
    >>> m = hs.utils.plot.markers.line_segment(
>>>>>>> 891ae85e
    >>>     x1=20, x2=70, y1=20, y2=70,
    >>>     linewidth=4, color='red', linestyle='dotted')
    >>> im.add_marker(m)

    """

    def __init__(self, x1, y1, x2, y2, **kwargs):
        MarkerBase.__init__(self)
        lp = {'color': 'black', 'linewidth': 1}
        self.marker_properties = lp
        self.set_data(x1=x1, y1=y1, x2=x2, y2=y2)
        self.set_marker_properties(**kwargs)

    def update(self):
        if self.auto_update is False:
            return
        self._update_segment()

    def plot(self):
        if self.ax is None:
            raise AttributeError(
                "To use this method the marker needs to be first add to a " +
                "figure using `s._plot.signal_plot.add_marker(m)` or " +
                "`s._plot.navigator_plot.add_marker(m)`")
        x1 = self.get_data_position('x1')
        x2 = self.get_data_position('x2')
        y1 = self.get_data_position('y1')
        y2 = self.get_data_position('y2')
        self.marker = self.ax.plot((x1, x2), (y1, y2),
                                   **self.marker_properties)[0]
        self.marker.set_animated(True)
        try:
            self.ax.hspy_fig._draw_animated()
        except:
            pass

    def _update_segment(self):
        x1 = self.get_data_position('x1')
        x2 = self.get_data_position('x2')
        y1 = self.get_data_position('y1')
        y2 = self.get_data_position('y2')
        self.marker.set_data((x1, x2), (y1, y2))<|MERGE_RESOLUTION|>--- conflicted
+++ resolved
@@ -46,11 +46,7 @@
     Example
     -------
     >>> im = hs.signals.Image(np.zeros((100, 100)))
-<<<<<<< HEAD
     >>> m = hs.plot.markers.line_segment(
-=======
-    >>> m = hs.utils.plot.markers.line_segment(
->>>>>>> 891ae85e
     >>>     x1=20, x2=70, y1=20, y2=70,
     >>>     linewidth=4, color='red', linestyle='dotted')
     >>> im.add_marker(m)
