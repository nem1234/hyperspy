# -*- coding: utf-8 -*-
# Copyright 2007-2022 The HyperSpy developers
#
# This file is part of HyperSpy.
#
# HyperSpy is free software: you can redistribute it and/or modify
# it under the terms of the GNU General Public License as published by
# the Free Software Foundation, either version 3 of the License, or
# (at your option) any later version.
#
# HyperSpy is distributed in the hope that it will be useful,
# but WITHOUT ANY WARRANTY; without even the implied warranty of
# MERCHANTABILITY or FITNESS FOR A PARTICULAR PURPOSE. See the
# GNU General Public License for more details.
#
# You should have received a copy of the GNU General Public License
# along with HyperSpy. If not, see <http://www.gnu.org/licenses/>.

from hyperspy.drawing.marker import MarkerBase


class LineSegment(MarkerBase):

    """Line segment marker that can be added to the signal figure

    Parameters
    ----------
    x1 : array or float
        The position of the start of the line segment in x.
        If float, the marker is fixed.
        If array, the marker will be updated when navigating. The array should
        have the same dimensions in the navigation axes.
    y1 : array or float
        The position of the start of the line segment in y.
        see x1 arguments
    x2 : array or float
        The position of the end of the line segment in x.
        see x1 arguments
    y2 : array or float
        The position of the end of the line segment in y.
        see x1 arguments
    kwargs :
        Keyword arguments are passed to
        :py:meth:`matplotlib.axes.Axes.plot`.

    Example
    -------
    >>> im = hs.signals.Signal2D(np.zeros((100, 100)))
    >>> m = hs.plot.markers.line_segment(
    >>>     x1=20, x2=70, y1=20, y2=70,
    >>>     linewidth=4, color='red', linestyle='dotted')
    >>> im.add_marker(m)

    Permanently adding a marker to a signal

    >>> im = hs.signals.Signal2D(np.zeros((100, 100)))
    >>> m = hs.plot.markers.line_segment(
    >>>     x1=10, x2=30, y1=50, y2=70,
    >>>     linewidth=4, color='red', linestyle='dotted')
    >>> im.add_marker(m, permanent=True)

    """

    def __init__(self, x1, y1, x2, y2, **kwargs):
        MarkerBase.__init__(self)
        lp = {'color': 'black', 'linewidth': 1, 'zorder': None}
        self.marker_properties = lp
        self.set_data(x1=x1, y1=y1, x2=x2, y2=y2)
        self.set_marker_properties(**kwargs)
        self.name = 'line_segment'

    def __repr__(self):
<<<<<<< HEAD
        string = "<marker.{}, {} (x1={},x2={},y1={},y2={},linewidth={},color={})>".format(
=======
        string = "<marker.{}, {} (x1={},x2={},y1={},y2={},linewidth={},color={},zorder={})>".format(
>>>>>>> cef25612
            self.__class__.__name__,
            self.name,
            self.get_data_position('x1'),
            self.get_data_position('x2'),
            self.get_data_position('y1'),
            self.get_data_position('y2'),
            self.marker_properties['linewidth'],
            self.marker_properties['color'],
            self.marker_properties['zorder'],
        )
        return(string)

    def update(self):
        if self.auto_update is False:
            return
        self._update_segment()

    def _plot_marker(self):
        xy1, xy2, _, _ = self.get_xywh()
        self.marker = self.ax.plot((xy1[0],xy2[0]), (xy1[1],xy2[1]),
                                   **self.marker_properties)[0]

    def _update_segment(self):
        xy1, xy2, _, _ = self.get_xywh()
        self.marker.set_data((xy1[0],xy2[0]), (xy1[1],xy2[1]))<|MERGE_RESOLUTION|>--- conflicted
+++ resolved
@@ -63,27 +63,21 @@
 
     def __init__(self, x1, y1, x2, y2, **kwargs):
         MarkerBase.__init__(self)
-        lp = {'color': 'black', 'linewidth': 1, 'zorder': None}
+        lp = {'color': 'black', 'linewidth': 1}
         self.marker_properties = lp
         self.set_data(x1=x1, y1=y1, x2=x2, y2=y2)
         self.set_marker_properties(**kwargs)
         self.name = 'line_segment'
 
     def __repr__(self):
-<<<<<<< HEAD
-        string = "<marker.{}, {} (x1={},x2={},y1={},y2={},linewidth={},color={})>".format(
-=======
-        string = "<marker.{}, {} (x1={},x2={},y1={},y2={},linewidth={},color={},zorder={})>".format(
->>>>>>> cef25612
+        string = "<marker.{}, {} (x1={},x2={},y1={},y2={},color={})>".format(
             self.__class__.__name__,
             self.name,
             self.get_data_position('x1'),
             self.get_data_position('x2'),
             self.get_data_position('y1'),
             self.get_data_position('y2'),
-            self.marker_properties['linewidth'],
             self.marker_properties['color'],
-            self.marker_properties['zorder'],
         )
         return(string)
 
@@ -93,10 +87,16 @@
         self._update_segment()
 
     def _plot_marker(self):
-        xy1, xy2, _, _ = self.get_xywh()
-        self.marker = self.ax.plot((xy1[0],xy2[0]), (xy1[1],xy2[1]),
+        x1 = self.get_data_position('x1')
+        x2 = self.get_data_position('x2')
+        y1 = self.get_data_position('y1')
+        y2 = self.get_data_position('y2')
+        self.marker = self.ax.plot((x1, x2), (y1, y2),
                                    **self.marker_properties)[0]
 
     def _update_segment(self):
-        xy1, xy2, _, _ = self.get_xywh()
-        self.marker.set_data((xy1[0],xy2[0]), (xy1[1],xy2[1]))+        x1 = self.get_data_position('x1')
+        x2 = self.get_data_position('x2')
+        y1 = self.get_data_position('y1')
+        y2 = self.get_data_position('y2')
+        self.marker.set_data((x1, x2), (y1, y2))