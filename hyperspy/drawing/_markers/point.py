# -*- coding: utf-8 -*-
# Copyright 2007-2022 The HyperSpy developers
#
# This file is part of HyperSpy.
#
# HyperSpy is free software: you can redistribute it and/or modify
# it under the terms of the GNU General Public License as published by
# the Free Software Foundation, either version 3 of the License, or
# (at your option) any later version.
#
# HyperSpy is distributed in the hope that it will be useful,
# but WITHOUT ANY WARRANTY; without even the implied warranty of
# MERCHANTABILITY or FITNESS FOR A PARTICULAR PURPOSE. See the
# GNU General Public License for more details.
#
# You should have received a copy of the GNU General Public License
# along with HyperSpy. If not, see <http://www.gnu.org/licenses/>.

from hyperspy.drawing.marker import MarkerBase


class Point(MarkerBase):

    """Point marker that can be added to the signal figure.

    If the signal has one or several navigation axes, the point marker
    can change as a function of the navigation position. This done by
    using an array for the x and y parameters. This array must have
    the same shape as the navigation axes of the signal.

    Parameters
    ----------
    x : array or float
        The position of the point in x. If float, the marker is fixed.
        If array, the marker will be updated when navigating. The array should
        have the same dimensions in the navigation axes.
    y : array or float
        The position of the point in y. see x arguments
    size : array or float, optional, default 20
        The size of the point. see x arguments
    kwargs :
        Keywords argument of ax.scatter valid properties (i.e. recognized by
        mpl.plot).

    Example
    -------
    >>> im = hs.signals.Signal2D(np.random.random([10, 50, 50]))
    >>> m = hs.plot.markers.point(x=range(10), y=range(10)[::-1],
                                     color='red')
    >>> im.add_marker(m)

    Adding a marker permanently to a signal

    >>> im = hs.signals.Signal2D(np.random.random([10, 50, 50]))
    >>> m = hs.plot.markers.point(10, 30, color='blue', size=50)
    >>> im.add_marker(m, permanent=True)

    Markers on local maxima

    >>> from skimage.feature import peak_local_max
    >>> import scipy.misc
    >>> im = hs.signals.Signal2D(scipy.misc.ascent()).as_signal2D([2,0])
    >>> index = array([peak_local_max(i.data, min_distance=100, num_peaks=4)
    >>>                for i in im])
    >>> for i in range(4):
    >>>     m = hs.plot.markers.point(x=index[:, i, 1],
    >>>                                  y=index[:, i, 0], color='red')
    >>>     im.add_marker(m)
    """

    def __init__(self, x, y, size=20, **kwargs):
        MarkerBase.__init__(self)
        lp = {'color': 'black', 'zorder': None}
        self.marker_properties = lp
        self.set_data(x1=x, y1=y, size=size)
        self.set_marker_properties(**kwargs)
        # for compatibility with matplotlib 3.1.x - 3.4.x
        if 'zorder' in self.marker_properties:
            if self.marker_properties['zorder'] is None:
                del self.marker_properties['zorder']
        self.name = 'point'

    def __repr__(self):
<<<<<<< HEAD
=======
        if 'zorder' in self.marker_properties:
            zorder = self.marker_properties['zorder']
        else:
            zorder = None
>>>>>>> 3b91811e
        string = "<marker.{}, {} (x={},y={},color={},size={},zorder={})>".format(
            self.__class__.__name__,
            self.name,
            self.get_data_position('x1'),
            self.get_data_position('y1'),
            self.marker_properties['color'],
            self.get_data_position('size'),
<<<<<<< HEAD
            self.marker_properties['zorder'],
=======
            zorder,
>>>>>>> 3b91811e
        )
        return(string)

    def update(self):
        if self.auto_update is False:
            return
        self.marker.set_offsets([self.get_data_position('x1'),
                                 self.get_data_position('y1')])
        self.marker._sizes = [self.get_data_position('size')]

    def _plot_marker(self):
        self.marker = self.ax.scatter(self.get_data_position('x1'),
                                      self.get_data_position('y1'),
                                      **self.marker_properties)
        self.marker._sizes = [self.get_data_position('size')]<|MERGE_RESOLUTION|>--- conflicted
+++ resolved
@@ -81,13 +81,10 @@
         self.name = 'point'
 
     def __repr__(self):
-<<<<<<< HEAD
-=======
         if 'zorder' in self.marker_properties:
             zorder = self.marker_properties['zorder']
         else:
             zorder = None
->>>>>>> 3b91811e
         string = "<marker.{}, {} (x={},y={},color={},size={},zorder={})>".format(
             self.__class__.__name__,
             self.name,
@@ -95,11 +92,7 @@
             self.get_data_position('y1'),
             self.marker_properties['color'],
             self.get_data_position('size'),
-<<<<<<< HEAD
-            self.marker_properties['zorder'],
-=======
             zorder,
->>>>>>> 3b91811e
         )
         return(string)
 
