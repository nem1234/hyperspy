# -*- coding: utf-8 -*-
# Copyright 2007-2022 The HyperSpy developers
#
# This file is part of HyperSpy.
#
# HyperSpy is free software: you can redistribute it and/or modify
# it under the terms of the GNU General Public License as published by
# the Free Software Foundation, either version 3 of the License, or
# (at your option) any later version.
#
# HyperSpy is distributed in the hope that it will be useful,
# but WITHOUT ANY WARRANTY; without even the implied warranty of
# MERCHANTABILITY or FITNESS FOR A PARTICULAR PURPOSE. See the
# GNU General Public License for more details.
#
# You should have received a copy of the GNU General Public License
# along with HyperSpy. If not, see <http://www.gnu.org/licenses/>.

import matplotlib.pyplot as plt

from hyperspy.drawing.marker import MarkerBase


class VerticalLineSegment(MarkerBase):

    """Vertical line segment marker that can be added to the signal figure

    Parameters
    ----------
    x : array or float
        The position of line segment in x.
        If float, the marker is fixed.
        If array, the marker will be updated when navigating. The array should
        have the same dimensions in the navigation axes.
    y1 : array or float
        The position of the start of the line segment in x.
        see x1 arguments
    y2 : array or float
        The position of the start of the line segment in y.
        see x1 arguments
    kwargs :
        Keywords argument of ax.vlines valid properties (i.e. recognized by
        mpl.plot).

    Example
    -------
    >>> im = hs.signals.Signal2D(np.zeros((100, 100)))
    >>> m = hs.plot.markers.vertical_line_segment(
    >>>     x=20, y1=30, y2=70, linewidth=4, color='red', linestyle='dotted')
    >>> im.add_marker(m)

    Add a marker permanently to a marker

    >>> im = hs.signals.Signal2D(np.zeros((60, 60)))
    >>> m = hs.plot.markers.vertical_line_segment(x=10, y1=20, y2=50)
    >>> im.add_marker(m, permanent=True)
    """

    def __init__(self, x, y1, y2, **kwargs):
        MarkerBase.__init__(self)
        lp = {'color': 'black', 'linewidth': 1, 'zorder': None}
        self.marker_properties = lp
        self.set_data(x1=x, y1=y1, y2=y2)
        self.set_marker_properties(**kwargs)
        # for compatibility with matplotlib 3.1.x - 3.4.x
        if 'zorder' in self.marker_properties:
            if self.marker_properties['zorder'] is None:
                del self.marker_properties['zorder']
        self.name = 'vertical_line_segment'

    def __repr__(self):
<<<<<<< HEAD
=======
        if 'zorder' in self.marker_properties:
            zorder = self.marker_properties['zorder']
        else:
            zorder = None
>>>>>>> 3b91811e
        string = "<marker.{}, {} (x={},y1={},y2={},linewidth={},color={},zorder={})>".format(
            self.__class__.__name__,
            self.name,
            self.get_data_position('x1'),
            self.get_data_position('y1'),
            self.get_data_position('y2'),
            self.marker_properties['linewidth'],
            self.marker_properties['color'],
<<<<<<< HEAD
            self.marker_properties['zorder'],
=======
            zorder
>>>>>>> 3b91811e
        )
        return(string)

    def update(self):
        if self.auto_update is False:
            return
        self._update_segment()

    def _plot_marker(self):
        self.marker = self.ax.vlines(0, 0, 1, **self.marker_properties)
        self._update_segment()

    def _update_segment(self):
        segments = self.marker.get_segments()
        segments[0][0, 0] = self.get_data_position('x1')
        segments[0][1, 0] = segments[0][0, 0]
        if self.get_data_position('y1') is None:
            segments[0][0, 1] = plt.getp(self.marker.axes, 'ylim')[0]
        else:
            segments[0][0, 1] = self.get_data_position('y1')
        if self.get_data_position('y2') is None:
            segments[0][1, 1] = plt.getp(self.marker.axes, 'ylim')[1]
        else:
            segments[0][1, 1] = self.get_data_position('y2')
        self.marker.set_segments(segments)<|MERGE_RESOLUTION|>--- conflicted
+++ resolved
@@ -69,13 +69,10 @@
         self.name = 'vertical_line_segment'
 
     def __repr__(self):
-<<<<<<< HEAD
-=======
         if 'zorder' in self.marker_properties:
             zorder = self.marker_properties['zorder']
         else:
             zorder = None
->>>>>>> 3b91811e
         string = "<marker.{}, {} (x={},y1={},y2={},linewidth={},color={},zorder={})>".format(
             self.__class__.__name__,
             self.name,
@@ -84,11 +81,7 @@
             self.get_data_position('y2'),
             self.marker_properties['linewidth'],
             self.marker_properties['color'],
-<<<<<<< HEAD
-            self.marker_properties['zorder'],
-=======
             zorder
->>>>>>> 3b91811e
         )
         return(string)
 
