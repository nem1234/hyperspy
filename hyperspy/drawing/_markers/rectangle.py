# -*- coding: utf-8 -*-
# Copyright 2007-2022 The HyperSpy developers
#
# This file is part of HyperSpy.
#
# HyperSpy is free software: you can redistribute it and/or modify
# it under the terms of the GNU General Public License as published by
# the Free Software Foundation, either version 3 of the License, or
# (at your option) any later version.
#
# HyperSpy is distributed in the hope that it will be useful,
# but WITHOUT ANY WARRANTY; without even the implied warranty of
# MERCHANTABILITY or FITNESS FOR A PARTICULAR PURPOSE. See the
# GNU General Public License for more details.
#
# You should have received a copy of the GNU General Public License
# along with HyperSpy. If not, see <http://www.gnu.org/licenses/>.

import matplotlib.pyplot as plt
<<<<<<< HEAD
from matplotlib.collections import PatchCollection
=======
>>>>>>> 01db89dc
import matplotlib.patches as patches

from hyperspy.drawing.marker import MarkerBase


class Rectangle(MarkerBase):

    """Rectangle marker that can be added to the signal figure

    Parameters
    ----------
    x1 : array or float
        The position of the up left corner of the rectangle in x.
        If float, the marker is fixed.
        If array, the marker will be updated when navigating. The array should
        have the same dimensions in the navigation axes.
    y1 : array or float
        The position of the up left corner of the rectangle in y.
        see x1 arguments
    x2 : array or float
        The position of the down right corner of the rectangle in x.
        see x1 arguments
    y2 : array or float
        The position of the down right of the rectangle in y.
        see x1 arguments
    kwargs :
        Keywords argument of matplotlib.patches.Rectangle valid properties 
        (i.e. recognized by mpl.plot).
        Note that the 'color' keyword is used as the alias of 'edgecolor' 
        for backward compatibility.

    Example
    -------
    >>> import scipy.misc
    >>> im = hs.signals.Signal2D(scipy.misc.ascent())
    >>> m = hs.plot.markers.rectangle(x1=150, y1=100, x2=400, y2=400,
    >>>                                  color='red')
    >>> im.add_marker(m)

    Adding a marker permanently to a signal

    >>> im = hs.signals.Signal2D(np.random.random((50, 50))
    >>> m = hs.plot.markers.rectangle(x1=20, y1=30, x2=40, y2=49)
    >>> im.add_marker(m, permanent=True)
    """

    def __init__(self, x1, y1, x2, y2, **kwargs):
        MarkerBase.__init__(self)
        lp = {'edgecolor': 'black', 'facecolor': None, 'fill': None, 'linewidth': 1,
<<<<<<< HEAD
              'zorder': 0.1}
=======
              'zorder': None}
>>>>>>> 01db89dc
        self.marker_properties = lp
        self.set_data(x1=x1, y1=y1, x2=x2, y2=y2)
        self.set_marker_properties(**kwargs)
        mp = self.marker_properties
<<<<<<< HEAD
        if  'color' in mp:
            mp['edgecolor'] = mp['color']
            mp['facecolor'] = mp['color']
=======
        if  'color' in mp: # for backward compatibility
            mp['edgecolor'] = mp['color']
            # in contrast to matplotlib.patches.Rectangle,
            # color property in hyperspy do not change facecolor 
>>>>>>> 01db89dc
            del mp['color']
        self.name = 'rectangle'

    def __repr__(self):
<<<<<<< HEAD
        string = "<marker.{}, {} (x1={},x2={},y1={},y2={},edgecolor={},facecolor={},zorder={})>".format(
=======
        string = "<marker.{}, {} (x1={},x2={},y1={},y2={},linewidth={},edgecolor={},facecolor={},zorder={})>".format(
>>>>>>> 01db89dc
            self.__class__.__name__,
            self.name,
            self.get_data_position('x1'),
            self.get_data_position('x2'),
            self.get_data_position('y1'),
            self.get_data_position('y2'),
<<<<<<< HEAD
=======
            self.marker_properties['linewidth'],
>>>>>>> 01db89dc
            self.marker_properties['edgecolor'],
            self.marker_properties['facecolor'],
            self.marker_properties['zorder'],
        )
        return(string)

    def update(self):
        if self.auto_update is False:
            return
        xy, _, width, height = self.get_xywh()
        self.marker.set_xy(xy)
        self.marker.set_width(width)
        self.marker.set_height(height)

    def _plot_marker(self):
<<<<<<< HEAD
        mp = self.marker_properties
        if  'color' in mp:
            mp['edgecolor'] = mp['color']
            del mp['color']
        xy, _, width, height = self.get_xywh()
        self.marker = self.ax.add_patch(patches.Rectangle(
            xy, width, height, **self.marker_properties))
=======
        width = abs(self.get_data_position('x1') -
                    self.get_data_position('x2'))
        height = abs(self.get_data_position('y1') -
                     self.get_data_position('y2'))
        self.marker = self.ax.add_patch(patches.Rectangle(
            (self.get_data_position('x1'), self.get_data_position('y1')),
            width, height, **self.marker_properties))
>>>>>>> 01db89dc

<|MERGE_RESOLUTION|>--- conflicted
+++ resolved
@@ -17,10 +17,6 @@
 # along with HyperSpy. If not, see <http://www.gnu.org/licenses/>.
 
 import matplotlib.pyplot as plt
-<<<<<<< HEAD
-from matplotlib.collections import PatchCollection
-=======
->>>>>>> 01db89dc
 import matplotlib.patches as patches
 
 from hyperspy.drawing.marker import MarkerBase
@@ -70,44 +66,27 @@
     def __init__(self, x1, y1, x2, y2, **kwargs):
         MarkerBase.__init__(self)
         lp = {'edgecolor': 'black', 'facecolor': None, 'fill': None, 'linewidth': 1,
-<<<<<<< HEAD
-              'zorder': 0.1}
-=======
               'zorder': None}
->>>>>>> 01db89dc
         self.marker_properties = lp
         self.set_data(x1=x1, y1=y1, x2=x2, y2=y2)
         self.set_marker_properties(**kwargs)
         mp = self.marker_properties
-<<<<<<< HEAD
-        if  'color' in mp:
-            mp['edgecolor'] = mp['color']
-            mp['facecolor'] = mp['color']
-=======
         if  'color' in mp: # for backward compatibility
             mp['edgecolor'] = mp['color']
             # in contrast to matplotlib.patches.Rectangle,
             # color property in hyperspy do not change facecolor 
->>>>>>> 01db89dc
             del mp['color']
         self.name = 'rectangle'
 
     def __repr__(self):
-<<<<<<< HEAD
-        string = "<marker.{}, {} (x1={},x2={},y1={},y2={},edgecolor={},facecolor={},zorder={})>".format(
-=======
         string = "<marker.{}, {} (x1={},x2={},y1={},y2={},linewidth={},edgecolor={},facecolor={},zorder={})>".format(
->>>>>>> 01db89dc
             self.__class__.__name__,
             self.name,
             self.get_data_position('x1'),
             self.get_data_position('x2'),
             self.get_data_position('y1'),
             self.get_data_position('y2'),
-<<<<<<< HEAD
-=======
             self.marker_properties['linewidth'],
->>>>>>> 01db89dc
             self.marker_properties['edgecolor'],
             self.marker_properties['facecolor'],
             self.marker_properties['zorder'],
@@ -117,21 +96,16 @@
     def update(self):
         if self.auto_update is False:
             return
-        xy, _, width, height = self.get_xywh()
-        self.marker.set_xy(xy)
+        width = abs(self.get_data_position('x1') -
+                    self.get_data_position('x2'))
+        height = abs(self.get_data_position('y1') -
+                     self.get_data_position('y2'))
+        self.marker.set_xy([self.get_data_position('x1'),
+                            self.get_data_position('y1')])
         self.marker.set_width(width)
         self.marker.set_height(height)
 
     def _plot_marker(self):
-<<<<<<< HEAD
-        mp = self.marker_properties
-        if  'color' in mp:
-            mp['edgecolor'] = mp['color']
-            del mp['color']
-        xy, _, width, height = self.get_xywh()
-        self.marker = self.ax.add_patch(patches.Rectangle(
-            xy, width, height, **self.marker_properties))
-=======
         width = abs(self.get_data_position('x1') -
                     self.get_data_position('x2'))
         height = abs(self.get_data_position('y1') -
@@ -139,5 +113,4 @@
         self.marker = self.ax.add_patch(patches.Rectangle(
             (self.get_data_position('x1'), self.get_data_position('y1')),
             width, height, **self.marker_properties))
->>>>>>> 01db89dc
 
