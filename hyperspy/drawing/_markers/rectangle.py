# -*- coding: utf-8 -*-
# Copyright 2007-2022 The HyperSpy developers
#
# This file is part of HyperSpy.
#
# HyperSpy is free software: you can redistribute it and/or modify
# it under the terms of the GNU General Public License as published by
# the Free Software Foundation, either version 3 of the License, or
# (at your option) any later version.
#
# HyperSpy is distributed in the hope that it will be useful,
# but WITHOUT ANY WARRANTY; without even the implied warranty of
# MERCHANTABILITY or FITNESS FOR A PARTICULAR PURPOSE. See the
# GNU General Public License for more details.
#
# You should have received a copy of the GNU General Public License
# along with HyperSpy. If not, see <http://www.gnu.org/licenses/>.

<<<<<<< HEAD
=======
import matplotlib.pyplot as plt
>>>>>>> cef25612
import matplotlib.patches as patches

from hyperspy.drawing.marker import MarkerBase


class Rectangle(MarkerBase):

    """Rectangle marker that can be added to the signal figure

    Parameters
    ----------
    x1 : array or float
        The position of the up left corner of the rectangle in x.
        If float, the marker is fixed.
        If array, the marker will be updated when navigating. The array should
        have the same dimensions in the navigation axes.
    y1 : array or float
        The position of the up left corner of the rectangle in y.
        see x1 arguments
    x2 : array or float
        The position of the down right corner of the rectangle in x.
        see x1 arguments
    y2 : array or float
        The position of the down right of the rectangle in y.
        see x1 arguments
    kwargs :
<<<<<<< HEAD
        Keyword arguments are passed to
        :py:class:`matplotlib.patches.Rectangle` .
        Note that the 'color' keyword is used as the alias of 'edgecolor'
=======
        Keywords argument of matplotlib.patches.Rectangle valid properties 
        (i.e. recognized by mpl.plot).
        Note that the 'color' keyword is used as the alias of 'edgecolor' 
>>>>>>> cef25612
        for backward compatibility.

    Example
    -------
    >>> import scipy.misc
    >>> im = hs.signals.Signal2D(scipy.misc.ascent())
    >>> m = hs.plot.markers.rectangle(x1=150, y1=100, x2=400, y2=400,
    >>>                               color='red')
    >>> im.add_marker(m)

    Adding a marker permanently to a signal

    >>> im = hs.signals.Signal2D(np.random.random((50, 50))
    >>> m = hs.plot.markers.rectangle(x1=20, y1=30, x2=40, y2=49)
    >>> im.add_marker(m, permanent=True)
    """

    def __init__(self, x1, y1, x2, y2, **kwargs):
        MarkerBase.__init__(self)
<<<<<<< HEAD
        lp = {'edgecolor': 'black', 'facecolor': None, 'fill': None, 'linewidth': 1}
=======
        lp = {'edgecolor': 'black', 'facecolor': None, 'fill': None, 'linewidth': 1,
              'zorder': None}
>>>>>>> cef25612
        self.marker_properties = lp
        self.set_data(x1=x1, y1=y1, x2=x2, y2=y2)
        self.set_marker_properties(**kwargs)
        mp = self.marker_properties
        if  'color' in mp: # for backward compatibility
            mp['edgecolor'] = mp['color']
            # in contrast to matplotlib.patches.Rectangle,
<<<<<<< HEAD
            # color property in hyperspy do not change facecolor
=======
            # color property in hyperspy do not change facecolor 
>>>>>>> cef25612
            del mp['color']
        self.name = 'rectangle'

    def __repr__(self):
<<<<<<< HEAD
        string = "<marker.{}, {} (x1={},x2={},y1={},y2={},edgecolor={})>".format(
=======
        string = "<marker.{}, {} (x1={},x2={},y1={},y2={},linewidth={},edgecolor={},facecolor={},zorder={})>".format(
>>>>>>> cef25612
            self.__class__.__name__,
            self.name,
            self.get_data_position('x1'),
            self.get_data_position('x2'),
            self.get_data_position('y1'),
            self.get_data_position('y2'),
<<<<<<< HEAD
            self.marker_properties['edgecolor'],
=======
            self.marker_properties['linewidth'],
            self.marker_properties['edgecolor'],
            self.marker_properties['facecolor'],
            self.marker_properties['zorder'],
>>>>>>> cef25612
        )
        return(string)

    def update(self):
        if self.auto_update is False:
            return
        width = abs(self.get_data_position('x1') -
                    self.get_data_position('x2'))
        height = abs(self.get_data_position('y1') -
                     self.get_data_position('y2'))
        self.marker.set_xy([self.get_data_position('x1'),
                            self.get_data_position('y1')])
        self.marker.set_width(width)
        self.marker.set_height(height)

    def _plot_marker(self):
        width = abs(self.get_data_position('x1') -
                    self.get_data_position('x2'))
        height = abs(self.get_data_position('y1') -
                     self.get_data_position('y2'))
        self.marker = self.ax.add_patch(patches.Rectangle(
            (self.get_data_position('x1'), self.get_data_position('y1')),
            width, height, **self.marker_properties))

<|MERGE_RESOLUTION|>--- conflicted
+++ resolved
@@ -16,10 +16,6 @@
 # You should have received a copy of the GNU General Public License
 # along with HyperSpy. If not, see <http://www.gnu.org/licenses/>.
 
-<<<<<<< HEAD
-=======
-import matplotlib.pyplot as plt
->>>>>>> cef25612
 import matplotlib.patches as patches
 
 from hyperspy.drawing.marker import MarkerBase
@@ -46,15 +42,9 @@
         The position of the down right of the rectangle in y.
         see x1 arguments
     kwargs :
-<<<<<<< HEAD
         Keyword arguments are passed to
         :py:class:`matplotlib.patches.Rectangle` .
         Note that the 'color' keyword is used as the alias of 'edgecolor'
-=======
-        Keywords argument of matplotlib.patches.Rectangle valid properties 
-        (i.e. recognized by mpl.plot).
-        Note that the 'color' keyword is used as the alias of 'edgecolor' 
->>>>>>> cef25612
         for backward compatibility.
 
     Example
@@ -74,12 +64,7 @@
 
     def __init__(self, x1, y1, x2, y2, **kwargs):
         MarkerBase.__init__(self)
-<<<<<<< HEAD
         lp = {'edgecolor': 'black', 'facecolor': None, 'fill': None, 'linewidth': 1}
-=======
-        lp = {'edgecolor': 'black', 'facecolor': None, 'fill': None, 'linewidth': 1,
-              'zorder': None}
->>>>>>> cef25612
         self.marker_properties = lp
         self.set_data(x1=x1, y1=y1, x2=x2, y2=y2)
         self.set_marker_properties(**kwargs)
@@ -87,34 +72,19 @@
         if  'color' in mp: # for backward compatibility
             mp['edgecolor'] = mp['color']
             # in contrast to matplotlib.patches.Rectangle,
-<<<<<<< HEAD
             # color property in hyperspy do not change facecolor
-=======
-            # color property in hyperspy do not change facecolor 
->>>>>>> cef25612
             del mp['color']
         self.name = 'rectangle'
 
     def __repr__(self):
-<<<<<<< HEAD
         string = "<marker.{}, {} (x1={},x2={},y1={},y2={},edgecolor={})>".format(
-=======
-        string = "<marker.{}, {} (x1={},x2={},y1={},y2={},linewidth={},edgecolor={},facecolor={},zorder={})>".format(
->>>>>>> cef25612
             self.__class__.__name__,
             self.name,
             self.get_data_position('x1'),
             self.get_data_position('x2'),
             self.get_data_position('y1'),
             self.get_data_position('y2'),
-<<<<<<< HEAD
             self.marker_properties['edgecolor'],
-=======
-            self.marker_properties['linewidth'],
-            self.marker_properties['edgecolor'],
-            self.marker_properties['facecolor'],
-            self.marker_properties['zorder'],
->>>>>>> cef25612
         )
         return(string)
 
