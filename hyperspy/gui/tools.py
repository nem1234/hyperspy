--- conflicted
+++ resolved
@@ -572,11 +572,7 @@
 #        if is_ok is True:
 #            self.apply(info)
         if is_ok is False:
-<<<<<<< HEAD
-            info.object.image.update_image(auto_contrast=True)
-=======
             info.object.image.update(auto_contrast=True)
->>>>>>> c03e3c4e
         info.object.close()
         return True
 
@@ -673,11 +669,7 @@
     def reset(self):
         data = self.image.data_function().ravel()
         self.image.vmin, self.image.vmax = np.nanmin(data),np.nanmax(data)
-<<<<<<< HEAD
-        self.image.update_image(auto_contrast=False)
-=======
         self.image.update(auto_contrast=False)
->>>>>>> c03e3c4e
         self.update_histogram()
         
     def update_histogram(self):
@@ -690,11 +682,7 @@
             return
         self.image.vmin = self.ss_left_value
         self.image.vmax = self.ss_right_value
-<<<<<<< HEAD
-        self.image.update_image(auto_contrast=False)
-=======
         self.image.update(auto_contrast=False)
->>>>>>> c03e3c4e
         self.update_histogram()
         
     def close(self):
