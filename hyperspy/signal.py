--- conflicted
+++ resolved
@@ -1096,39 +1096,6 @@
             else:
                 return fig_list
         else:
-<<<<<<< HEAD
-            return None
-
-
-    def plot(self, axes_manager=None, navigator="auto"):
-
-        """Plot hyperimage and hyperspectrum
-        
-
-        If navigation_dimension > 0, a navigator is provided to explore 
-        the data. If navigation_dimension > 2, sliders are
-        provided.
-
-        Parameters
-        ----------------
-        axes_manager : {None | axes_manager}
-            If None the axes_manager of the object is used.
-
-        navigator : {"auto" | False | Spectrum | Image}
-            If "auto", a spectrum/image is automatically genererated  
-            and used as a navigator. If false, only sliders
-            are provided. An external spectrum/image can be provided as 
-            a navigator.
-
-        """
-        if self._plot is not None:
-                try:
-                    self._plot.close()
-                except:
-                    # If it was already closed it will raise an exception,
-                    # but we want to carry on...
-                    pass
-=======
             if self.axes_manager.navigation_dimension==1:
                 plt.legend(ncol=loadings.shape[0]//2, loc='best')
             if with_factors:
@@ -1140,7 +1107,6 @@
                                             per_row=per_row)
             else:
                 return f
->>>>>>> 460e8294
 
     def _export_factors(self,
                         factors,
@@ -1165,44 +1131,6 @@
         from hyperspy.signals.image import Image
         from hyperspy.signals.spectrum import Spectrum
         
-<<<<<<< HEAD
-        self._plot.axes_manager = axes_manager
-        self._plot.signal_data_function = self.__call__
-        if self.mapped_parameters.title:
-            self._plot.signal_title = self.mapped_parameters.title
-        elif self.tmp_parameters.has_item('filename'):
-            self._plot.signal_title = self.tmp_parameters.filename            
-    
-        def get_explorer_wrapper(*args, **kwargs):
-            return navigator.data
-            
-        def get_explorer_wrapper_3D(*args, **kwargs):
-            navigator.axes_manager.indices = \
-            self.axes_manager.indices[:-self.axes_manager.navigation_dimension+1]
-            return navigator()
-
-        # Navigator properties
-        if self.axes_manager.navigation_axes:
-            if navigator is "auto":
-                self._plot.navigator_data_function = self._get_explorer
-            elif navigator is False:
-                self._plot.navigator_data_function = None           
-            else:
-                #same dimension
-                if self.axes_manager.navigation_shape ==\
-                navigator.axes_manager.signal_shape:
-                    self._plot.navigator_data_function = get_explorer_wrapper
-                #higher dimension
-                elif self.axes_manager.navigation_shape == \
-                navigator.axes_manager.navigation_shape + navigator.axes_manager.signal_shape:
-                    self._plot.navigator_data_function = get_explorer_wrapper_3D
-                else:
-                    print("The given navigator and the current signal have incompatible shape.")
-                    self._plot.navigator_data_function = self._get_explorer
-
-                
-        self._plot.plot()
-=======
         if multiple_files is None:
             multiple_files = preferences.MachineLearning.multiple_files
         
@@ -1271,7 +1199,6 @@
                 axes.append(
                 self.axes_manager.signal_axes[0].get_axis_dictionary())
                 axes[0]['index_in_array']=1
-                  
 
                 axes.append({
                     'name': 'factor_index',
@@ -1293,7 +1220,6 @@
             s.save(filename)
         else: # Separate files
             if self.axes_manager.signal_dimension == 1:
->>>>>>> 460e8294
             
                 axis_dict = self.axes_manager.signal_axes[0].\
                     get_axis_dictionary()
@@ -1566,25 +1492,7 @@
         same_window
             parameter is True.
         """
-<<<<<<< HEAD
-        factors = np.array(self.data.shape) / np.array(new_shape)
-        if ('EDS' in self.mapped_parameters.signal_type):
-            if hasattr(self.mapped_parameters, 'SEM'):            
-                mp = self.mapped_parameters.SEM
-            else:
-                mp = self.mapped_parameters.TEM
-            if hasattr(mp, 'EDS') and hasattr(mp.EDS, 'live_time'):
-                for factor in factors:
-                    mp.EDS.live_time = mp.EDS.live_time * factor
-            
-        self.data = utils.rebin(self.data, new_shape)
-        for axis in self.axes_manager.axes:
-            axis.scale *= factors[axis.index_in_array]
-        self.get_dimensions_from_data()
-
-    def split_in(self, axis, number_of_parts = None, steps = None):
-        """Splits the data
-=======
+
         if same_window is None:
             same_window = preferences.MachineLearning.same_window
         factors=self.learning_results.bss_factors
@@ -1594,7 +1502,6 @@
                                             same_window=same_window, 
                                             comp_label=comp_label, 
                                             per_row=per_row)
->>>>>>> 460e8294
 
     def plot_decomposition_loadings(self,
                        comp_ids=None,
@@ -1999,21 +1906,6 @@
                   "get_decomposition_model or get_bss_model methods?")
 
         
-<<<<<<< HEAD
-        axis = self.axes_manager._get_positive_index(axis)
-        s = self.get_deepcopy_with_new_data(self.data.sum(axis))
-        s.axes_manager.remove(s.axes_manager.axes[axis])
-        
-        #change the live time
-        if ('EDS' in s.mapped_parameters.signal_type):
-            if hasattr(s.mapped_parameters, 'SEM'):            
-                mp = s.mapped_parameters.SEM
-            else:
-                mp = s.mapped_parameters.TEM
-            if hasattr(mp, 'EDS') and hasattr(mp.EDS, 'live_time'):
-                mp.EDS.live_time = mp.EDS.live_time * self.axes_manager[0].size
-        return s
-=======
 
 class Signal(MVA,
              MVATools,
@@ -2044,9 +1936,8 @@
             typically contains all the parameters that has been
             imported from the original data file.        
            
-        """
->>>>>>> 460e8294
-        
+        """        
+
         self.mapped_parameters = DictionaryBrowser()
         self.original_parameters = DictionaryBrowser()
         self.tmp_parameters = DictionaryBrowser()
