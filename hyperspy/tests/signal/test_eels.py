--- conflicted
+++ resolved
@@ -18,14 +18,9 @@
 
 import numpy as np
 import pytest
-<<<<<<< HEAD
+from pathlib import Path
 
 import hyperspy.api as hs
-=======
-from pathlib import Path
-
-from hyperspy import signals, datasets
->>>>>>> 6c53f9a3
 from hyperspy._components.gaussian import Gaussian
 from hyperspy.decorators import lazifyTestClass
 from hyperspy.io import load
