<<<<<<< HEAD
from nose.tools import assert_is, assert_true, assert_false
from collections import namedtuple

=======
>>>>>>> 6420de52
import numpy as np

import hyperspy.api as hs
from hyperspy.io import assign_signal_subclass


<<<<<<< HEAD
testcase = namedtuple('testcase', ['dtype', 'sig_dim', 'sig_type', 'cls'])

subclass_cases = (testcase('float', 1000, '', 'BaseSignal'),
                  testcase('float', 1, '', 'Signal1D'),
                  testcase('float', 2, '', 'Signal2D'),
                  testcase('float', 1, 'EELS', 'EELSSpectrum'),
                  testcase('float', 1, 'EDS_SEM', 'EDSSEMSpectrum'),
                  testcase('float', 1, 'EDS_TEM', 'EDSTEMSpectrum'),
                  testcase('complex', 1, 'DielectricFunction',
                           'DielectricFunction'),
                  testcase('complex', 1, 'dielectric function',
                           'DielectricFunction'),
                  testcase('complex', 1000, '', 'ComplexSignal'),
                  testcase('complex', 1, '', 'ComplexSignal1D'),
                  testcase('complex', 2, '', 'ComplexSignal2D'),
                  testcase('float', 1000, 'weird', 'BaseSignal'),
                  testcase('float', 1, 'weird', 'Signal1D'),
                  testcase('complex', 1000, 'weird', 'ComplexSignal'),
                  )


def test_assignment_class():
    for case in subclass_cases:
        assert_is(assign_signal_subclass(dtype=np.dtype(case.dtype),
                                         signal_dimension=case.sig_dim,
                                         signal_type=case.sig_type,
                                         lazy=False),
                  getattr(hs.signals, case.cls))
        lazyclass = 'Lazy' + case.cls if case.cls is not 'BaseSignal' \
            else 'LazySignal'
        assert_is(assign_signal_subclass(dtype=np.dtype(case.dtype),
                                         signal_dimension=case.sig_dim,
                                         signal_type=case.sig_type,
                                         lazy=True),
                  getattr(hs.signals, lazyclass))
=======
class TestSignalAssignSubclass:

    def test_signal(self):
        assert assign_signal_subclass(
            dtype=np.dtype('float'),
            signal_dimension=1000,
            signal_type="") is hs.signals.BaseSignal

    def test_signal1d(self):
        assert assign_signal_subclass(
            dtype=np.dtype('float'),
            signal_dimension=1,
            signal_type="") is hs.signals.Signal1D

    def test_signal2d(self):
        assert assign_signal_subclass(
            dtype=np.dtype('float'),
            signal_dimension=2,
            signal_type="") is hs.signals.Signal2D

    def test_eels_spectrum(self):
        assert assign_signal_subclass(
            dtype=np.dtype('float'),
            signal_dimension=1,
            signal_type="EELS") is hs.signals.EELSSpectrum

    def test_eds_sem_spectrum(self):
        assert assign_signal_subclass(
            dtype=np.dtype('float'),
            signal_dimension=1,
            signal_type="EDS_SEM") is hs.signals.EDSSEMSpectrum

    def test_eds_tem_spectrum(self):
        assert assign_signal_subclass(
            dtype=np.dtype('float'),
            signal_dimension=1,
            signal_type="EDS_TEM") is hs.signals.EDSTEMSpectrum

    def test_dielectric_function(self):
        assert assign_signal_subclass(
            dtype=complex,
            signal_dimension=1,
            signal_type="DielectricFunction") is hs.signals.DielectricFunction

    def test_dielectric_function_alias(self):
        assert assign_signal_subclass(
            dtype=complex,
            signal_dimension=1,
            signal_type="dielectric function") is hs.signals.DielectricFunction

    def test_complex(self):
        assert assign_signal_subclass(
            dtype=complex,
            signal_dimension=1000,
            signal_type="") is hs.signals.ComplexSignal

    def test_complex_spectrum(self):
        assert assign_signal_subclass(
            dtype=complex,
            signal_dimension=1,
            signal_type="") is hs.signals.ComplexSignal1D

    def test_complex_image(self):
        assert assign_signal_subclass(
            dtype=complex,
            signal_dimension=2,
            signal_type="") is hs.signals.ComplexSignal2D

    def test_weird_real(self):
        assert assign_signal_subclass(
            dtype=np.dtype('float'),
            signal_dimension=1000,
            signal_type="weird") is hs.signals.BaseSignal

    def test_weird_spectrum(self):
        assert assign_signal_subclass(
            dtype=np.dtype('float'),
            signal_dimension=1,
            signal_type="weird") is hs.signals.Signal1D

    def test_weird_complex(self):
        assert assign_signal_subclass(
            dtype=complex,
            signal_dimension=1000,
            signal_type="weird") is hs.signals.ComplexSignal
>>>>>>> 6420de52


class TestConvertBaseSignal:

    def setup_method(self, method):
        self.s = hs.signals.BaseSignal(np.zeros((3, 3)))

    def test_base_to_lazy(self):
        assert_false(self.s._lazy)
        self.s._lazy = True
        self.s._assign_subclass()
        assert_true(isinstance(self.s, hs.signals.LazySignal))
        assert_true(self.s._lazy)

    def test_base_to_1d(self):
        self.s.axes_manager.set_signal_dimension(1)
        self.s._assign_subclass()
        assert isinstance(self.s, hs.signals.Signal1D)
        self.s.metadata.Signal.record_by = ''
        self.s._assign_subclass()
        assert isinstance(self.s, hs.signals.BaseSignal)

    def test_base_to_2d(self):
        self.s.axes_manager.set_signal_dimension(2)
        self.s._assign_subclass()
        assert isinstance(self.s, hs.signals.Signal2D)

    def test_base_to_complex(self):
        self.s.change_dtype(complex)
        assert isinstance(self.s, hs.signals.ComplexSignal)
        # Going back from ComplexSignal to BaseSignal is not possible!
        # If real data is required use `real`, `imag`, `amplitude` or `phase`!


class TestConvertSignal1D:

    def setup_method(self, method):
        self.s = hs.signals.Signal1D([0])

    def test_lazy_to_eels_and_back(self):
        self.s = self.s.as_lazy()
        self.s.set_signal_type("EELS")
        assert_true(isinstance(self.s, hs.signals.LazyEELSSpectrum))
        self.s.set_signal_type("")
        assert_true(isinstance(self.s, hs.signals.LazySignal1D))

    def test_signal1d_to_eels(self):
        self.s.set_signal_type("EELS")
        assert isinstance(self.s, hs.signals.EELSSpectrum)
        self.s.set_signal_type("")
        assert isinstance(self.s, hs.signals.Signal1D)

    def test_signal1d_to_eds_tem(self):
        self.s.set_signal_type("EDS_TEM")
        assert isinstance(self.s, hs.signals.EDSTEMSpectrum)
        self.s.set_signal_type("")
        assert isinstance(self.s, hs.signals.Signal1D)

    def test_signal1d_to_eds_sem(self):
        self.s.set_signal_type("EDS_SEM")
        assert isinstance(self.s, hs.signals.EDSSEMSpectrum)
        self.s.set_signal_type("")
        assert isinstance(self.s, hs.signals.Signal1D)


class TestConvertComplexSignal:

    def setup_method(self, method):
        self.s = hs.signals.ComplexSignal(np.zeros((3, 3)))

    def test_complex_to_complex1d(self):
        self.s.axes_manager.set_signal_dimension(1)
        self.s._assign_subclass()
        assert isinstance(self.s, hs.signals.ComplexSignal1D)

    def test_complex_to_complex2d(self):
        self.s.axes_manager.set_signal_dimension(2)
        self.s._assign_subclass()
        assert isinstance(self.s, hs.signals.ComplexSignal2D)


class TestConvertComplexSignal1D:

    def setup_method(self, method):
        self.s = hs.signals.ComplexSignal1D([0])

    def test_complex_to_dielectric_function(self):
        self.s.set_signal_type("DielectricFunction")
        assert isinstance(self.s, hs.signals.DielectricFunction)
        self.s.set_signal_type("")
        assert isinstance(self.s, hs.signals.ComplexSignal1D)


if __name__ == '__main__':

    import pytest
    pytest.main(__name__)<|MERGE_RESOLUTION|>--- conflicted
+++ resolved
@@ -1,16 +1,11 @@
-<<<<<<< HEAD
-from nose.tools import assert_is, assert_true, assert_false
 from collections import namedtuple
 
-=======
->>>>>>> 6420de52
 import numpy as np
 
 import hyperspy.api as hs
 from hyperspy.io import assign_signal_subclass
 
 
-<<<<<<< HEAD
 testcase = namedtuple('testcase', ['dtype', 'sig_dim', 'sig_type', 'cls'])
 
 subclass_cases = (testcase('float', 1000, '', 'BaseSignal'),
@@ -34,105 +29,22 @@
 
 def test_assignment_class():
     for case in subclass_cases:
-        assert_is(assign_signal_subclass(dtype=np.dtype(case.dtype),
-                                         signal_dimension=case.sig_dim,
-                                         signal_type=case.sig_type,
-                                         lazy=False),
-                  getattr(hs.signals, case.cls))
+        assert (
+            assign_signal_subclass(
+                dtype=np.dtype(case.dtype),
+                signal_dimension=case.sig_dim,
+                signal_type=case.sig_type,
+                lazy=False) is
+            getattr(hs.signals, case.cls))
         lazyclass = 'Lazy' + case.cls if case.cls is not 'BaseSignal' \
             else 'LazySignal'
-        assert_is(assign_signal_subclass(dtype=np.dtype(case.dtype),
-                                         signal_dimension=case.sig_dim,
-                                         signal_type=case.sig_type,
-                                         lazy=True),
-                  getattr(hs.signals, lazyclass))
-=======
-class TestSignalAssignSubclass:
-
-    def test_signal(self):
-        assert assign_signal_subclass(
-            dtype=np.dtype('float'),
-            signal_dimension=1000,
-            signal_type="") is hs.signals.BaseSignal
-
-    def test_signal1d(self):
-        assert assign_signal_subclass(
-            dtype=np.dtype('float'),
-            signal_dimension=1,
-            signal_type="") is hs.signals.Signal1D
-
-    def test_signal2d(self):
-        assert assign_signal_subclass(
-            dtype=np.dtype('float'),
-            signal_dimension=2,
-            signal_type="") is hs.signals.Signal2D
-
-    def test_eels_spectrum(self):
-        assert assign_signal_subclass(
-            dtype=np.dtype('float'),
-            signal_dimension=1,
-            signal_type="EELS") is hs.signals.EELSSpectrum
-
-    def test_eds_sem_spectrum(self):
-        assert assign_signal_subclass(
-            dtype=np.dtype('float'),
-            signal_dimension=1,
-            signal_type="EDS_SEM") is hs.signals.EDSSEMSpectrum
-
-    def test_eds_tem_spectrum(self):
-        assert assign_signal_subclass(
-            dtype=np.dtype('float'),
-            signal_dimension=1,
-            signal_type="EDS_TEM") is hs.signals.EDSTEMSpectrum
-
-    def test_dielectric_function(self):
-        assert assign_signal_subclass(
-            dtype=complex,
-            signal_dimension=1,
-            signal_type="DielectricFunction") is hs.signals.DielectricFunction
-
-    def test_dielectric_function_alias(self):
-        assert assign_signal_subclass(
-            dtype=complex,
-            signal_dimension=1,
-            signal_type="dielectric function") is hs.signals.DielectricFunction
-
-    def test_complex(self):
-        assert assign_signal_subclass(
-            dtype=complex,
-            signal_dimension=1000,
-            signal_type="") is hs.signals.ComplexSignal
-
-    def test_complex_spectrum(self):
-        assert assign_signal_subclass(
-            dtype=complex,
-            signal_dimension=1,
-            signal_type="") is hs.signals.ComplexSignal1D
-
-    def test_complex_image(self):
-        assert assign_signal_subclass(
-            dtype=complex,
-            signal_dimension=2,
-            signal_type="") is hs.signals.ComplexSignal2D
-
-    def test_weird_real(self):
-        assert assign_signal_subclass(
-            dtype=np.dtype('float'),
-            signal_dimension=1000,
-            signal_type="weird") is hs.signals.BaseSignal
-
-    def test_weird_spectrum(self):
-        assert assign_signal_subclass(
-            dtype=np.dtype('float'),
-            signal_dimension=1,
-            signal_type="weird") is hs.signals.Signal1D
-
-    def test_weird_complex(self):
-        assert assign_signal_subclass(
-            dtype=complex,
-            signal_dimension=1000,
-            signal_type="weird") is hs.signals.ComplexSignal
->>>>>>> 6420de52
+        assert (
+            assign_signal_subclass(
+                dtype=np.dtype(case.dtype),
+                signal_dimension=case.sig_dim,
+                signal_type=case.sig_type,
+                lazy=True) is
+            getattr(hs.signals, lazyclass))
 
 
 class TestConvertBaseSignal:
@@ -141,11 +53,11 @@
         self.s = hs.signals.BaseSignal(np.zeros((3, 3)))
 
     def test_base_to_lazy(self):
-        assert_false(self.s._lazy)
+        assert not self.s._lazy
         self.s._lazy = True
         self.s._assign_subclass()
-        assert_true(isinstance(self.s, hs.signals.LazySignal))
-        assert_true(self.s._lazy)
+        assert isinstance(self.s, hs.signals.LazySignal)
+        assert self.s._lazy
 
     def test_base_to_1d(self):
         self.s.axes_manager.set_signal_dimension(1)
@@ -175,9 +87,9 @@
     def test_lazy_to_eels_and_back(self):
         self.s = self.s.as_lazy()
         self.s.set_signal_type("EELS")
-        assert_true(isinstance(self.s, hs.signals.LazyEELSSpectrum))
+        assert isinstance(self.s, hs.signals.LazyEELSSpectrum)
         self.s.set_signal_type("")
-        assert_true(isinstance(self.s, hs.signals.LazySignal1D))
+        assert isinstance(self.s, hs.signals.LazySignal1D)
 
     def test_signal1d_to_eels(self):
         self.s.set_signal_type("EELS")
