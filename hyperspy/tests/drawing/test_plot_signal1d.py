--- conflicted
+++ resolved
@@ -285,7 +285,31 @@
     s.axes_manager.events.indices_changed.trigger(s.axes_manager)
 
 
-<<<<<<< HEAD
+def test_plot_add_line_events():
+    s = hs.signals.Signal1D(np.arange(100))
+    s.plot()
+    assert len(s.axes_manager.events.indices_changed.connected) == 2
+    figure = s._plot.signal_plot
+
+    def line_function(axes_manager=None):
+        return 100 - np.arange(100)
+
+    line = Signal1DLine()
+    line.data_function = line_function
+    line.set_line_properties(color='blue', type='line', scaley=False)
+    figure.add_line(line)
+    line.plot()    
+    assert len(line.events.closed.connected) == 1
+    assert len(s.axes_manager.events.indices_changed.connected) == 3
+
+    line.close()
+    assert len(line.events.closed.connected) == 0
+    assert len(s.axes_manager.events.indices_changed.connected) == 2
+
+    figure.close()
+    assert len(s.axes_manager.events.indices_changed.connected) == 0
+
+
 @pytest.mark.parametrize("autoscale", ['', 'x', 'xz', 'z'])
 @pytest.mark.mpl_image_compare(baseline_dir=baseline_dir,
                                tolerance=default_tol, style=style_pytest_mpl)
@@ -298,29 +322,4 @@
     ax.set_ylim(-10.0, 20.0)
     s.axes_manager.events.indices_changed.trigger(s.axes_manager)
 
-    return s._plot.signal_plot.figure
-=======
-def test_plot_add_line_events():
-    s = hs.signals.Signal1D(np.arange(100))
-    s.plot()
-    assert len(s.axes_manager.events.indices_changed.connected) == 2
-    figure = s._plot.signal_plot
-
-    def line_function(axes_manager=None):
-        return 100 - np.arange(100)
-
-    line = Signal1DLine()
-    line.data_function = line_function
-    line.set_line_properties(color='blue', type='line', scaley=False)
-    figure.add_line(line)
-    line.plot()    
-    assert len(line.events.closed.connected) == 1
-    assert len(s.axes_manager.events.indices_changed.connected) == 3
-
-    line.close()
-    assert len(line.events.closed.connected) == 0
-    assert len(s.axes_manager.events.indices_changed.connected) == 2
-
-    figure.close()
-    assert len(s.axes_manager.events.indices_changed.connected) == 0
->>>>>>> 1ab508c0
+    return s._plot.signal_plot.figure