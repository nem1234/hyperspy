# -*- coding: utf-8 -*-
# Copyright 2007-2016 The HyperSpy developers
#
# This file is part of  HyperSpy.
#
#  HyperSpy is free software: you can redistribute it and/or modify
# it under the terms of the GNU General Public License as published by
# the Free Software Foundation, either version 3 of the License, or
# (at your option) any later version.
#
#  HyperSpy is distributed in the hope that it will be useful,
# but WITHOUT ANY WARRANTY; without even the implied warranty of
# MERCHANTABILITY or FITNESS FOR A PARTICULAR PURPOSE.  See the
# GNU General Public License for more details.
#
# You should have received a copy of the GNU General Public License
# along with  HyperSpy.  If not, see <http://www.gnu.org/licenses/>.

import os
import glob

from hyperspy import messages
import hyperspy.defaults_parser

<<<<<<< HEAD
from hyperspy.misc.utils import stack
=======
>>>>>>> ecc7cab9
import hyperspy.misc.utils
from hyperspy.misc.io.tools import ensure_directory
from hyperspy.misc.utils import strlist2enumeration
from hyperspy.misc.natsort import natsorted
import hyperspy.misc.io.tools
from hyperspy.io_plugins import io_plugins, default_write_ext


def load(filenames=None,
         record_by=None,
         signal_type=None,
         signal_origin=None,
         stack=False,
         stack_axis=None,
         new_axis_name="stack_element",
         mmap=False,
         mmap_dir=None,
         **kwds):
    """
    Load potentially multiple supported file into an hyperspy structure
    Supported formats: HDF5, msa, Gatan dm3, Ripple (rpl+raw)
    FEI ser and emi, hdf5, SEMPER unf, tif and a number of image formats.

    Any extra keyword is passed to the corresponsing reader. For
    available options see their individual documentation.

    Parameters
    ----------
    filenames :  None, str or list of strings
        The filename to be loaded. If None, a window will open to select
        a file to load. If a valid filename is passed in that single
        file is loaded. If multiple file names are passed in
        a list, a list of objects or a single object containing the data
        of the individual files stacked are returned. This behaviour is
        controlled by the `stack` parameter (see bellow). Multiple
        files can be loaded by using simple shell-style wildcards,
        e.g. 'my_file*.msa' loads all the files that starts
        by 'my_file' and has the '.msa' extension.
    record_by : {None, 'spectrum', 'image', ""}
        The value provided may determine the Signal subclass assigned to the
        data.
        If None, the value is read or guessed from the file. Any other value
        overrides the value stored in the file if any.
        If "spectrum" load the data in a Spectrum (sub)class.
        If "image" load the data in an Image (sub)class.
        If "" (empty string) load the data in a Signal class.

    signal_type : {None, "EELS", "EDS_TEM", "EDS_SEM", "", str}
        The acronym that identifies the signal type.
        The value provided may determine the Signal subclass assigned to the
        data.
        If None the value is read/guessed from the file. Any other value
        overrides the value stored in the file if any.
        For electron energy-loss spectroscopy use "EELS".
        For energy dispersive x-rays use "EDS_TEM"
        if acquired from an electron-transparent sample — as it is usually
        the case in a transmission electron  microscope (TEM) —,
        "EDS_SEM" if acquired from a non electron-transparent sample
        — as it is usually the case in a scanning electron  microscope (SEM) —.
        If "" (empty string) the value is not read from the file and is
        considered undefined.
    signal_origin : {None, "experiment", "simulation", ""}
        Defines the origin of the signal.
        The value provided may determine the Signal subclass assigned to the
        data.
        If None the value is read/guessed from the file. Any other value
        overrides the value stored in the file if any.
        Use "experiment" if loading experimental data.
        Use "simulation" if loading simulated data.
        If "" (empty string) the value is not read from the file and is
        considered undefined.
    stack : bool
        If True and multiple filenames are passed in, stacking all
        the data into a single object is attempted. All files must match
        in shape. It is possible to store the data in a memory mapped
        temporary file instead of in memory setting mmap_mode. The title is set
        to the name of the folder containing the files.
    stack_axis : {None, int, str}
        If None, the signals are stacked over a new axis. The data must
        have the same dimensions. Otherwise the
        signals are stacked over the axis given by its integer index or
        its name. The data must have the same shape, except in the dimension
        corresponding to `axis`.
    new_axis_name : string
        The name of the new axis when `axis` is None.
        If an axis with this name already
        exists it automatically append '-i', where `i` are integers,
        until it finds a name that is not yet in use.

    mmap: bool
        If True and stack is True, then the data is stored
        in a memory-mapped temporary file.The memory-mapped data is
        stored on disk, and not directly loaded into memory.
        Memory mapping is especially useful for accessing small
        fragments of large files without reading the entire file into
        memory.
    mmap_dir : string
        If mmap_dir is not None, and stack and mmap are True, the memory
        mapped file will be created in the given directory,
        otherwise the default directory is used.

    load_to_memory: bool
        for HDF5 files and blockfiles, if True (default) loads all data to
        memory. If False, enables only loading the data upon request
    mmap_mode: {'r', 'r+', 'c'}
        Used when loading blockfiles to determine which mode to use for when
        loading as memmap (i.e. when load_to_memory=False)

    print_info: bool
        For SEMPER unf-files, if True (default is False) header and label
        information read from the label are printed for a quick overview.


    Returns
    -------
    Signal instance or list of signal instances

    Examples
    --------
    Loading a single file providing the signal type:

    >>> d = hs.load('file.dm3', signal_type='EDS_TEM')

    Loading a single file and overriding its default record_by:

    >>> d = hs.load('file.dm3', record_by='Image')

    Loading multiple files:

    >>> d = hs.load('file1.dm3','file2.dm3')

    Loading multiple files matching the pattern:

    >>> d = hs.load('file*.dm3')

    """
    kwds['record_by'] = record_by
    kwds['signal_type'] = signal_type
    kwds['signal_origin'] = signal_origin
    if filenames is None:
        if hyperspy.defaults_parser.preferences.General.interactive is True:
            from hyperspy.gui.tools import Load
            load_ui = Load()
            load_ui.edit_traits()
            if load_ui.filename:
                filenames = load_ui.filename
        else:
            raise ValueError("No file provided to reader and "
                             "interactive mode is disabled")
        if filenames is None:
            raise ValueError("No file provided to reader")

    if isinstance(filenames, basestring):
        filenames = natsorted([f for f in glob.glob(filenames)
                               if os.path.isfile(f)])
        if not filenames:
            raise ValueError('No file name matches this pattern')
    elif not isinstance(filenames, (list, tuple)):
        raise ValueError(
            'The filenames parameter must be a list, tuple, string or None')
    if not filenames:
        raise ValueError('No file provided to reader.')
    else:
        if len(filenames) > 1:
            messages.information('Loading individual files')
        if stack is True:
            signal = []
            for i, filename in enumerate(filenames):
                obj = load_single_file(filename,
                                       **kwds)
                signal.append(obj)
<<<<<<< HEAD
            signal = stack(signal,
=======
            signal = hyperspy.misc.utils.stack(signal,
>>>>>>> ecc7cab9
                           axis=stack_axis,
                           new_axis_name=new_axis_name,
                           mmap=mmap, mmap_dir=mmap_dir)
            signal.metadata.General.title = \
                os.path.split(
                    os.path.split(
                        os.path.abspath(filenames[0])
                    )[0]
                )[1]
            messages.information('Individual files loaded correctly')
            signal._print_summary()
            objects = [signal, ]
        else:
            objects = [load_single_file(filename,
                                        **kwds)
                       for filename in filenames]

        if hyperspy.defaults_parser.preferences.Plot.plot_on_load:
            for obj in objects:
                obj.plot()
        if len(objects) == 1:
            objects = objects[0]
    return objects


def load_single_file(filename,
                     record_by=None,
                     signal_type=None,
                     signal_origin=None,
                     **kwds):
    """
    Load any supported file into an HyperSpy structure
    Supported formats: netCDF, msa, Gatan dm3, Ripple (rpl+raw),
    FEI ser and emi, hdf5 and SEMPER unf.

    Parameters
    ----------

    filename : string
        File name (including the extension)
    record_by : {None, 'spectrum', 'image'}
        If None (default) it will try to guess the data type from the file,
        if 'spectrum' the file will be loaded as an Spectrum object
        If 'image' the file will be loaded as an Image object

    """
    extension = os.path.splitext(filename)[1][1:]

    i = 0
    while extension.lower() not in io_plugins[i].file_extensions and \
            i < len(io_plugins) - 1:
        i += 1
    if i == len(io_plugins):
        # Try to load it with the python imaging library
        try:
            from hyperspy.io_plugins import image
            reader = image
            return load_with_reader(filename, reader, record_by,
                                    signal_type=signal_type, **kwds)
        except:
            raise IOError('If the file format is supported'
                          ' please report this error')
    else:
        reader = io_plugins[i]
        return load_with_reader(filename=filename,
                                reader=reader,
                                record_by=record_by,
                                signal_type=signal_type,
                                signal_origin=signal_origin,
                                **kwds)


def load_with_reader(filename,
                     reader,
                     record_by=None,
                     signal_type=None,
                     signal_origin=None,
                     **kwds):
    file_data_list = reader.file_reader(filename,
                                        record_by=record_by,
                                        **kwds)
    objects = []

    for signal_dict in file_data_list:
        if 'metadata' in signal_dict:
            if "Signal" not in signal_dict["metadata"]:
                signal_dict["metadata"]["Signal"] = {}
            if record_by is not None:
                signal_dict['metadata']["Signal"]['record_by'] = record_by
            if signal_type is not None:
                signal_dict['metadata']["Signal"]['signal_type'] = signal_type
            if signal_origin is not None:
                signal_dict['metadata']["Signal"][
                    'signal_origin'] = signal_origin
            objects.append(dict2signal(signal_dict))
            folder, filename = os.path.split(os.path.abspath(filename))
            filename, extension = os.path.splitext(filename)
            objects[-1].tmp_parameters.folder = folder
            objects[-1].tmp_parameters.filename = filename
            objects[-1].tmp_parameters.extension = extension.replace('.', '')
        else:
            # it's a standalone model
            continue

    if len(objects) == 1:
        objects = objects[0]
    return objects


def assign_signal_subclass(record_by="",
                           signal_type="",
                           signal_origin="",):
    """Given record_by and signal_type return the matching Signal subclass.

    Parameters
    ----------
    record_by: {"spectrum", "image", ""}
    signal_type : {"EELS", "EDS", "EDS_TEM", "", str}
    signal_origin : {"experiment", "simulation", ""}

    Returns
    -------
    Signal or subclass

    """
    import hyperspy.signals
    from hyperspy.signal import Signal
    if record_by and record_by not in ["image", "spectrum"]:
        raise ValueError("record_by must be one of: None, empty string, "
                         "\"image\" or \"spectrum\"")
    if signal_origin and signal_origin not in ["experiment", "simulation"]:
        raise ValueError("signal_origin must be one of: None, empty string, "
                         "\"experiment\" or \"simulation\"")

    signals = hyperspy.misc.utils.find_subclasses(hyperspy.signals, Signal)
    signals['Signal'] = Signal

    if signal_origin == "experiment":
        signal_origin = ""

    preselection = [s for s in
                    [s for s in signals.itervalues()
                     if record_by == s._record_by]
                    if signal_origin == s._signal_origin]
    perfect_match = [s for s in preselection
                     if signal_type == s._signal_type]
    selection = perfect_match[0] if perfect_match else \
        [s for s in preselection if s._signal_type == ""][0]
    return selection


def dict2signal(signal_dict):
    """Create a signal (or subclass) instance defined by a dictionary

    Parameters
    ----------
    signal_dict : dictionary

    Returns
    -------
    s : Signal or subclass

    """
    record_by = ""
    signal_type = ""
    signal_origin = ""
    if "metadata" in signal_dict:
        mp = signal_dict["metadata"]
        if "Signal" in mp and "record_by" in mp["Signal"]:
            record_by = mp["Signal"]['record_by']
        if "Signal" in mp and "signal_type" in mp["Signal"]:
            signal_type = mp["Signal"]['signal_type']
        if "Signal" in mp and "signal_origin" in mp["Signal"]:
            signal_origin = mp["Signal"]['signal_origin']
    if (not record_by and 'data' in signal_dict and
            len(signal_dict['data'].shape) < 2):
        record_by = "spectrum"

    signal = assign_signal_subclass(record_by=record_by,
                                    signal_type=signal_type,
                                    signal_origin=signal_origin)(**signal_dict)
    if "post_process" in signal_dict:
        for f in signal_dict['post_process']:
            signal = f(signal)
    if "mapping" in signal_dict:
        for opattr, (mpattr, function) in signal_dict["mapping"].iteritems():
            if opattr in signal.original_metadata:
                value = signal.original_metadata.get_item(opattr)
                if function is not None:
                    value = function(value)
                signal.metadata.set_item(mpattr, value)
    return signal


def save(filename, signal, overwrite=None, **kwds):
    extension = os.path.splitext(filename)[1][1:]
    if extension == '':
        extension = \
            hyperspy.defaults_parser.preferences.General.default_file_format
        filename = filename + '.' + \
            hyperspy.defaults_parser.preferences.General.default_file_format
    writer = None
    for plugin in io_plugins:
        if extension.lower() in plugin.file_extensions:
            writer = plugin
            break

    if writer is None:
        raise ValueError(
            ('.%s does not correspond to any supported format. Supported ' +
             'file extensions are: %s') %
            (extension, strlist2enumeration(default_write_ext)))
    else:
        # Check if the writer can write
        sd = signal.axes_manager.signal_dimension
        nd = signal.axes_manager.navigation_dimension
        if writer.writes is False:
            raise ValueError('Writing to this format is not '
                             'supported, supported file extensions are: %s ' %
                             strlist2enumeration(default_write_ext))
        if writer.writes is not True and (sd, nd) not in writer.writes:
            yes_we_can = [plugin.format_name for plugin in io_plugins
                          if plugin.writes is True or
                          plugin.writes is not False and
                          (sd, nd) in plugin.writes]
            raise ValueError('This file format cannot write this data. '
                             'The following formats can: %s' %
                             strlist2enumeration(yes_we_can))
        ensure_directory(filename)
        if overwrite is None:
            overwrite = hyperspy.misc.io.tools.overwrite(filename)
        if overwrite is True:
            writer.file_writer(filename, signal, **kwds)
            print('The %s file was created' % filename)
            folder, filename = os.path.split(os.path.abspath(filename))
            signal.tmp_parameters.set_item('folder', folder)
            signal.tmp_parameters.set_item('filename',
                                           os.path.splitext(filename)[0])
            signal.tmp_parameters.set_item('extension', extension)<|MERGE_RESOLUTION|>--- conflicted
+++ resolved
@@ -22,10 +22,6 @@
 from hyperspy import messages
 import hyperspy.defaults_parser
 
-<<<<<<< HEAD
-from hyperspy.misc.utils import stack
-=======
->>>>>>> ecc7cab9
 import hyperspy.misc.utils
 from hyperspy.misc.io.tools import ensure_directory
 from hyperspy.misc.utils import strlist2enumeration
@@ -197,11 +193,7 @@
                 obj = load_single_file(filename,
                                        **kwds)
                 signal.append(obj)
-<<<<<<< HEAD
-            signal = stack(signal,
-=======
             signal = hyperspy.misc.utils.stack(signal,
->>>>>>> ecc7cab9
                            axis=stack_axis,
                            new_axis_name=new_axis_name,
                            mmap=mmap, mmap_dir=mmap_dir)
