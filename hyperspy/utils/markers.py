# -*- coding: utf-8 -*-
# Copyright 2007-2022 The HyperSpy developers
#
# This file is part of HyperSpy.
#
# HyperSpy is free software: you can redistribute it and/or modify
# it under the terms of the GNU General Public License as published by
# the Free Software Foundation, either version 3 of the License, or
# (at your option) any later version.
#
# HyperSpy is distributed in the hope that it will be useful,
# but WITHOUT ANY WARRANTY; without even the implied warranty of
# MERCHANTABILITY or FITNESS FOR A PARTICULAR PURPOSE. See the
# GNU General Public License for more details.
#
# You should have received a copy of the GNU General Public License
# along with HyperSpy. If not, see <http://www.gnu.org/licenses/>.

"""Markers that can be added to `Signal` plots.

Example
-------

>>> import scipy.misc
>>> im = hs.signals.Signal2D(scipy.misc.ascent())
>>> m = hs.plot.markers.rectangle(x1=150, y1=100, x2=400, y2=400, color='red')
>>> im.add_marker(m)

"""

from hyperspy.drawing._markers.horizontal_line import \
    HorizontalLine as horizontal_line
from hyperspy.drawing._markers.horizontal_line_segment import \
    HorizontalLineSegment as horizontal_line_segment
from hyperspy.drawing._markers.line_segment import LineSegment as line_segment
from hyperspy.drawing._markers.point import Point as point
from hyperspy.drawing._markers.rectangle import Rectangle as rectangle
from hyperspy.drawing._markers.text import Text as text
from hyperspy.drawing._markers.vertical_line import \
    VerticalLine as vertical_line
from hyperspy.drawing._markers.vertical_line_segment import \
    VerticalLineSegment as vertical_line_segment
from hyperspy.drawing._markers.arrow import Arrow as arrow
from hyperspy.drawing._markers.ellipse import Ellipse as ellipse
<<<<<<< HEAD
=======

>>>>>>> 01db89dc

__all__ = [
    'arrow',
    'ellipse',
    'horizontal_line',
    'horizontal_line_segment',
    'line_segment',
    'point',
    'rectangle',
    'text',
    'vertical_line',
    'vertical_line_segment',
    ]


def __dir__():
    return sorted(__all__)<|MERGE_RESOLUTION|>--- conflicted
+++ resolved
@@ -42,10 +42,7 @@
     VerticalLineSegment as vertical_line_segment
 from hyperspy.drawing._markers.arrow import Arrow as arrow
 from hyperspy.drawing._markers.ellipse import Ellipse as ellipse
-<<<<<<< HEAD
-=======
 
->>>>>>> 01db89dc
 
 __all__ = [
     'arrow',
