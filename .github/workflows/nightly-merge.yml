--- conflicted
+++ resolved
@@ -12,17 +12,10 @@
 
     steps:
     - name: Checkout
-<<<<<<< HEAD
-      uses: actions/checkout@v3.3.0
-
-    - name: Nightly Merge
-      uses: robotology/gh-action-nightly-merge@22f5e45d028f22837d617fa07512925457eec184
-=======
       uses: actions/checkout@v3
 
     - name: Nightly Merge
       uses: robotology/gh-action-nightly-merge@f9e5f76d2c4e3fbfa5d44c6ee414b46b336df504
->>>>>>> ccc5f8c0
       with:
         stable_branch: 'RELEASE_next_patch'
         development_branch: 'RELEASE_next_minor'
