--- conflicted
+++ resolved
@@ -71,14 +71,14 @@
 
 - bash: |
     source activate $ENV_NAME
-<<<<<<< HEAD
     pip install -e ./rosettasciio
     conda list
   displayName: Install package (rosettasciio)
-=======
+
+- bash: |
+    source activate $ENV_NAME
     conda clean --all -y
   displayName: Clean conda cache
->>>>>>> 075f99da
 
 # Note we must use `-n 2` argument for pytest-xdist due to
 # https://github.com/pytest-dev/pytest-xdist/issues/9.
