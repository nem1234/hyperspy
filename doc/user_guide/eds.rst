--- conflicted
+++ resolved
@@ -341,7 +341,6 @@
         ├── energy (keV) = 0.62799
         └── weight = 0.12525
 
-<<<<<<< HEAD
 .. _eds_plot-label:
 
 Finding elements from energy
@@ -361,7 +360,6 @@
 The lines are returned in order of closeness to the specified energy, and can
 be limited by additional, optional arguments.
 
-=======
 Mass absorption coefficient database
 ^^^^^^^^^^^^^^^^^^^^^^^^^^^^^^^^^^^^
 
@@ -380,7 +378,6 @@
     2587.4161643905127
 
 .. _eds_plot-label: 
->>>>>>> ac07aea6
 
 Plotting
 --------
