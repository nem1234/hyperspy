--- conflicted
+++ resolved
@@ -925,23 +925,16 @@
 Reusing a Signal for output
 ^^^^^^^^^^^^^^^^^^^^^^^^^^^
 Many signal methods create and return a new signal. For fast operations, the
-<<<<<<< HEAD
-new signal creation time is non-negligible. However, when the operation is
-=======
 new signal creation time is non-negligible. Also, when the operation is
->>>>>>> 37e2e286
 repeated many times, for example in a loop, the cumulaive creation time can
 become significant. Therefore, many operations on `Signal` accept an optional
 argument `out`. If an existing signal is passed to `out`, the function output
 will be placed into that signal, instead of being returned in a new signal.
-<<<<<<< HEAD
-=======
 The following example shows how to use this feature to slice a `Signal`. It is
 important to know that the `Signal` instance passed in the `out` argument must
 be well-suited for the purpose. Often this means that it must have the same
 axes and data shape as the `Signal` that would normally be returned by the
 operation.
->>>>>>> 37e2e286
 
 .. code-block:: python
 
@@ -955,10 +948,6 @@
     >>> s_roi = s.inav[:3]
     >>> s_roi
     <Spectrum, title: , dimensions: (|3)>
-<<<<<<< HEAD
-    >>> s.__getitem__(slice(None, 5), out=s_roi)
-=======
     >>> s.inav.__getitem__(slice(None, 5), out=s_roi)
->>>>>>> 37e2e286
     >>> s_roi
     <Spectrum, title: , dimensions: (|5)>