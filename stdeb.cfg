--- conflicted
+++ resolved
@@ -11,20 +11,13 @@
     ipython-notebook,
     python-h5py,
     python-sklearn,
-<<<<<<< HEAD
-    python-h5py
-    python-requests
-    python-sympy
-    python-setuptools
-    python-lxml
-=======
+    python3-lxml,
     python-skimage,
     python-requests,
     python-sympy,
     python-setuptools,
     python3-dill,
     python3-tqdm
->>>>>>> 8f2f7d73
 Reccommends:
     python-statsmodels,
 Suggests:
